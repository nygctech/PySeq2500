# PySeq2500
Control an Illumina HiSeq 2500 System Interactively

[Read the Docs](https://pyseq2500.readthedocs.io/en/latest/)

# Installation

## Requirements
PySeq2500 has only been tested on PCs that were previously used to control the HiSeq2500s with the Illumina Control Software.

### PC Specs
- Windows 7 64 bit
- Dual Intel Xeon CPU 2.00 GHx
- 64 GB RAM
- Active Silicon Phoenix Camera Link Frame Grabbers (D48CL PE4)

Newer operating systems have not been tried yet because the [drivers](https://dcam-api.com/downloads/#archive) for the cameras/frame grabber are not compatible.

<<<<<<< HEAD
## Software Requirements
Windows 7

Python 3.7

compiler such as Build Tools for Visual Studio 2019 (version 16.11)
=======
### Software Requirements
- Windows 7
- Python 3.7
- compiler such as Build Tools for Visual Studio 2019 (version 16.11)
>>>>>>> 98b81dde

## PySeq2500 Installation
```
pip install pyseq2500

pip remove qtpy

pip install qtpy==1.11.2

pip install pyqt5==5.15.4
```

## Verify Installation
```
pyseq -h

usage: pyseq [-h] [-config PATH] [-name NAME] [-output PATH] [-list]
             [-method METHOD] [-virtual] [-settings] [-ports] [-diagnostics]

optional arguments:
  -h, --help      show this help message and exit
  -config PATH    path to config file
  -name NAME      experiment name
  -output PATH    directory to save data
  -list           list installed methods
  -method METHOD  print method details
  -virtual        use virtual HiSeq
  -settings       print optional HiSeq settings
  -ports          view com ports
  -diagnostics    perform a diagnostics run
```

## Issues
PySeq2500 relies on napari for manual focusing and displaying images with the
image analysis module. However the dependencies for napari do not get installed
correctly so there are some additional pip install commands.

# HiSeq Modifications
See [Wiki on HiSeq Modification](https://github.com/nygctech/PySeq2500/wiki/PySeq2500-Wiki)

# Initializing HiSeq

```python
import pyseq

hs = pyseq.HiSeq()                  
hs.initializeCams()                
hs.initializeInstruments()          # Initialize x,y,z & objective stages. Initialize lasers and optics (filters)
```

Note that the `pyseq.HiSeq()` constructor accepts serial ports assignments in case your setup is different, i.e:

```python
hs = pyseq.HiSeq(xCOM='COM67', yCOM='COM68', fpgaCOM=['COM10', 'COM11'], laser1COM='COM12', laser2COM='COM13')
```

# Basic setup of HiSeq

```python
hs.lasers['green'].set_power(100)   #Set green laser power to 100 mW
hs.lasers['red'].set_power(100)     #Set red laser power to 100 mW

hs.y.move(-180000)                  #Move stage to top right corner of Flow Cell A
hs.x.move(17571)
hs.z.move([21250, 21250, 21250])    #Raise z stage

hs.obj.move(30000)                  #Move objective to middle-ish

hs.move_ex('green','open')                #Move excitation filter 1 to open position
hs.move_ex('red','open')                #Move excitation filter 2 to open position

hs.lasers['green'].get_power()      #Get green laser power (mW i think)
hs.lasers['red'].get_power()        #Get red laser power   (mW i think)
```

# Image acquisition

The following code takes a picture from each of the cameras, splits each image into 2, saves all 4 images as tiffs, and writes a metadata textfile.
Images and metafile are saved in the directory set in `hs.image_path`.

```python
# Image destination path
hs.image_path = 'C:\\Users\\Public\\Documents\\PySeq2500\\Images\\'

# Take an image
hs.take_picture(32, 128) # take_picture(# frames, bundle height, image_name)
```

Names of the images are `hs.cam1.left_emission + image_name`. The name of the metafile is just `image_name`. The `image_name`
argument is optional, if not used it defaults to a time stamp.

Currently all of the image prefixes (`camN.L/R_emission`) are set to the emission wavelength in `hs.InitializeCams()`

The images are `# frames` x `bundle height` rows of pixels (length of scan) and 2048 columns of pixels.
Changing the `# frames` is the best way to change the length of the scan.
Only certain values are acceptable for the bundle height, the default, which Illumina uses, is 128.

The metadata textfile contains info like time, stage position, laser power, filter settings.

# Moving the stage

```python
# Positioning the stage
# Currently all of the stages move to absolute positions that are defined in steps
hs.y.move(Y)         # Y should be between -7000000 and 7500000
hs.x.move(X)         # X should be between 1000 and 50000
hs.z.move([Z, Z, Z]) # Z should be between 0 and 25000

hs.obj.move(31000)   # Objective should be between 0 and 65000
```

To move the stage out to load slides onto it is `hs.move_stage_out()`.

Generally, when moving the stage, position the stage in the y direction first, into the hiseq, and then position it in the x direction because there are some knobs at the front of the hiseq that the stage can run into.

During `hs.intializeInstruments()`, the staged is homed to **Y=0, X=30000, Z=0, and O=30000** (although there is no homing for the objective).

# Setting up optics
Before taking a picture, the laser power should be set, the excitation filters should be set, and the emission filter should be in the light path.

## Lasers

```python
hs.lasers['green'].set_power(100)  # sets laser 1 (green) to 100 mW
hs.lasers['red'].set_power(100)    # sets laser 2 (red) to 100 mW

hs.lasers['green'].get_power()     # returns the power of laser 1 and stores it in hs.lasers['green'].power
hs.lasers['red'].get_power()       # returns the power of laser 2 and stores it in hs.lasers['red'].power
```

During `hs.initializeInstruments()`, both lasers are set to 10 mW

## Filters

During `hs.initializeInstruments()`, the excitation filters are homed to the block position and the emission filter is moved into the light path.

```python
hs.optics.move_ex(color, filter)		 #  moves the excitation filter wheel in the color ('green' or 'red') light path to the filter.
hs.optics.ex_dict 					      # stores the positions and names of the filters in a dictionary
hs.optics.move_em_in(True/False) 	# "True" moves the emission filter into the light path, False moves it out.
```

# Automate a method/recipe on a HiSeq2500
The following files are necessary to automate a method on a HiSeq 2500 System.
 1. experiment config
 1. method recipe
 1. method config (optional)

## Experiment Config
The experiment config has 4 sections.
```
[experiment]
[sections]
[reagents]
[cycles]
[filters]
[method] #optional
```

### [experiment]
experiment details (required, unless noted)
- method: name of installed method, path to method config file, or section name in config file
- cycle: number of cycles to run (integer)
- first flowcell: which flowcell to start first if running 2, optional (A or B)
```
[experiment]
method = 4i            
cycles = 2              
first flowcell = A
```

### [sections]
position of sections on flowcell as measured with slide ruler (required for imaging).

`section name = F: LLx, LLy, URx, URy`

- section name: unique name/id of section to image (string)
- F: flowcell section is on (A or B)
- LLx: lower left x coordinate of section, use slide ruler (float)
- LLy: lower left y coordinate of section, use slide ruler (float)
- URx: upper right x coordinate of section, use slide ruler (float)
- URy: upper right y coordinate of section, use slide ruler (float)
```
[sections]
section1 = A: 15.5, 45, 10.5, 35
```

### [reagents]
Specify ports (optional).
It is possible to also to specify ports in a seperate method config file.

`N = name`

- N: port number (integer)
- Name: name of reagent (string)
```
[reagents]
6 = GFAP
7 = IBA1
8 = AF547 + Cy5
```

### [cycles]
Specify cycle specific reagents (optional).

`variablereagent N = name`

- variablereagent: cycle dependent reagent in recipe, specified in method config (string)
- N: cycle (integer)
- name: reagent used for variablereagent at cycle N (string)
```
[cycles]
1stab 1 = GFAP
1stab 2 = IBA1
2ndab 1 = AF547 + Cy5
2ndab 2 = AF547 + Cy5
```

### [filters]
Specify cycle specific optical filters (optional).
If a filter is not specified for a cycle, **default focus filter 1** is used for the green laser and **default focus filter 2** is used for the red laser.

`lasercolor N = name`

The HiSeq uses neutral density filters of various optical densities to reduce the intensity of light.
The `open` filter allows the laser to pass without reduction.
The `'home` filter completely blocks the laser.
- lasercolor: color of laser line
- N: cycle (integer)
- name: optical density of filter to use (float/string), see table below.

laser color | filters (Optical Density)
-----------:|  ----------------------------------------
green (g/G) | open, 0.2, 0.6, 1.4, 1.6, 2.0, 4.0, home
red (r,R)   | open, 0.2, 0.9, 1.0, 2.0, 3.0, 4.5, home


```
[filters]
green 1 = 1.6
g 2 = 1.4
G 3 = 0.6
red 1 = 1.0
r 1 = 0.9
R 1 = 2.0
```

### [`method name`]
Method specific HiSeq settings (optional)  
Must match the `method` item in the **[experiment]** section.
Instead of a method specific section in the experiment config file, a seperate method config file may be used.

See **Method Config** below for details.

## Method Config
The method config file has 2 possible sections.
Instead of a seperate method config file, a method specific section in the experiment config file may be used (in which case only use 1 **[reagent]** section).
```
['method name'] #required
[reagents] #optional,
```
### [`method name`]
HiSeq settings specific to the method.
The name of this section should match the name of the method.
The only required key in this section is **recipe** that has the path to the method recipe as its value.
```
[4i]
recipe = 4i_recipe.txt
```
The other keys are optional.
- **flush speed**: flowrate to flush lines with in uL/min (integer), default is 700
- **flush volume**:  volume to flush line with in uL (integer), default is 2000
- **reagent speed**: flowrate to pump reagents during recipe in uL/min (integer), default is 40
- **variable reagents**: name of variable ports in recipes that are cycle dependent (string)
- **first port**: port to start recipe at on first cycle (string)
- **barrels per lane**: number of syringe barrels that are used per lane on flowcell (integer), default is 8
- **laser power**: set power of laser in mW (integer), default is 10
- **z position**: step of tilt motors when imaging (integer), default is 21500
- **focus filter 1**: filter for green laser for autofocus routine, default is 2.0
- **focus filter 2**: filter for red laser for autofocus routine, default is 2.0
- **default em filter**: emission filter used for imaging, True for in path, False for out of path (bool), default is True
- **default filter 1**: filter for green laser if not specified in **[filter]** section of experiment config file (float/string), default is `home`
- **default filter 2**: filter for red laser if not specified in **[filter]** section of experiment config file (float/string), default is `home`
- **rinse**: reagent to rinse the flowcell with between completion of the experiment and flushing of the lines during shutdown (string), default is `None`
- **autofocus**: routine used for autofocusing (string), see **Autofocus** for more info, default is `partial once`
- **bundle height:** sensor bundle height of cameras (integer), only certain values are valid, default is 128
```
[4i]
recipe = 4i_recipe.txt
flush speed = 500
flush volume = 1000
reagent speed = 200
variable reagents = 1stab, 2ndab
first port = blocking
barrels per lane = 8
laser power = 400
```

### [reagents]
Specify method required ports (optional).

`N = name`

Useful if running the same method repeatedly and only some of the ports change from each experiment.
- N: port number (integer)
- Name: name of reagent (string)
```
[valve24]
1 = PBS
2 = water
3 = elution
4 = blocking
5 = imaging
```

## Method Recipe
There are 6 basic actions to build a recipe.
1. **PORT**: *port name* (string)
>Valve switches to specified port.
```
PORT: water
```
2. **PUMP**: *pump volume in uL* (integer)
>Syringe pump draws specified volume through flowcell lane.
```
PUMP: 2000
```
3. **HOLD**: *hold time in min.* (integer)
>Recipe pauses for specified time.
```
HOLD: 10
```
4. **WAIT**: **IMAG** or port name* (string)
>Recipe waits to continue until the other flowcell is imaging (**IMAG**) or switches to *port name*. If there is only one flowcell, **WAIT** is ignored.
```
WAIT: water
```
5. **IMAG**: *z focal planes* (integer)
>The flowcell is imaged at the specified number of z focal planes at the sections listed in the experiment config.
```
IMAG: 15
```
6. **TEMP**: *temperature in degrees Celsius* (integer/float)
>The temperature of the stage is change to the specified temperature.
```
TEMP: 55
```


# Run an automated experiment
Start a method on a HiSeq2500 System from the command line.
All arguments are optional.
```
usage: pyseq [-h] [-config PATH] [-name NAME] [-output PATH] [-list]
             [-method METHOD] [-virtual]
```
- **h**: **See usage of pyseq**
- **config**: path to the configuration file, default is config.cfg in the current working directory
- **name**: name of the experiment, default is a YYYYMMDD_HHMMSS time stamp.
- **output**: path to the output directory to save images and logs, default is the current working directory
- **list**: **See installed methods**
- **method**: **See an installed method config and method recipe**
- **virtual**: **Run a virtual experiment**
- **settings**: **See available configuration options**
- **ports**: **List COM port identifier of instruments**
- **diagnostics**: **Perform a simple diagnostics run**

## Run an experiment
Assumes an experiment file, config.cfg, is in the current working directory.
```
pyseq -n MyFirstHiSeqExperiment
```

## Run a virtual experiment
Assumes an experiment file, config.cfg, is in the current working directory.
Useful for building and testing new methods.
```
pyseq -n TestCustomExperiment -v
```

## See usage of pyseq
```
pyseq -h, --help
```

## See installed methods
```
pyseq -l
```

## See an installed method config and method recipe
The example here is to see the config and recipe for a method called 4i.
```
pyseq -m 4i
```<|MERGE_RESOLUTION|>--- conflicted
+++ resolved
@@ -16,19 +16,10 @@
 
 Newer operating systems have not been tried yet because the [drivers](https://dcam-api.com/downloads/#archive) for the cameras/frame grabber are not compatible.
 
-<<<<<<< HEAD
-## Software Requirements
-Windows 7
-
-Python 3.7
-
-compiler such as Build Tools for Visual Studio 2019 (version 16.11)
-=======
 ### Software Requirements
 - Windows 7
 - Python 3.7
 - compiler such as Build Tools for Visual Studio 2019 (version 16.11)
->>>>>>> 98b81dde
 
 ## PySeq2500 Installation
 ```
