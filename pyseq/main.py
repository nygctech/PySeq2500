--- conflicted
+++ resolved
@@ -481,12 +481,7 @@
 
     # Check Autofocus Settings
     hs.AF = method.get('autofocus', fallback = 'partial once')
-<<<<<<< HEAD
-    hs.message(True, 'autofocus: '+hs.AF)
     if hs.AF.lower() in ['','none']: hs.AF = None
-=======
-    if hs.AF in ['', 'None']: hs.AF = None
->>>>>>> 46b046b5
     if hs.AF not in ['partial', 'partial once', 'full', 'full once', 'manual', None]:
         error('ConfigFile:: Auto focus method not valid.')
     #Enable/Disable z stage
