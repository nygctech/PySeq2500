"""
TODO:

"""

import logging
import time
import os
from os.path import join
import sys
import configparser
import threading
import argparse
import pyseq


from . methods import *
from . import args
from . import focus
from . import flowcell

                                                                                # Global int to track # of errors during start up
def error(*args):
    """Keep count of errors and print to logger and/or console."""

    global n_errors

    i = 0
    if isinstance(args[0], logging.Logger):
        logger = args[0]
        i = 1

    msg = 'ERROR::'
    for a in args[i:]:
        msg = msg + str(a) + ' '
    if i is 0:
        print(msg)
    else:
        logger.log(21, msg)

    n_errors += 1

    return n_errors



def setup_flowcells(first_line, IMAG_counter):
    """Read configuration file and create flowcells.

       **Parameters:**
       - first_line (int): Line number for the recipe to start from on the
         initial cycle.

       **Returns:**
       - dict: Dictionary of flowcell position keys with flowcell object values.

    """
    err_msg = 'ConfigFile::sections::'
    experiment = config['experiment']
    method = experiment['method']
    method = config[method]

    flowcells = {}
    for sect_name in config['sections']:
        #f_sect_name = sect_name.replace('_','')                                 #remove underscores
        position = config['sections'][sect_name]
        AorB, coord  = position.split(':')
        AorB = AorB.strip()
        # Create flowcell if it doesn't exist
        if AorB not in flowcells.keys():
            fc = flowcell.Flowcell(AorB)
            fc.recipe_path = experiment['recipe path']
            fc.first_line = first_line
            fc.volume['main'] = int(method.get('main prime volume', fallback=500))
            fc.volume['side'] = int(method.get('side prime volume', fallback=350))
            fc.volume['sample'] = int(method.get('sample prime volume', fallback=250))
            fc.volume['flush'] = int(method.get('flush volume', fallback=1000))
            fs = int(method.get('flush flowrate',fallback=700))
            fc.pump_speed['flush'] = fs
            ps = int(method.get('prime flowrate',fallback=100))
            fc.pump_speed['prime'] = ps
            rs = int(method.get('reagent flowrate', fallback=40))
            fc.pump_speed['reagent'] = rs
            fc.total_cycles = int(config.get('experiment','cycles'))
            fc.temp_interval = float(method.get('temperature interval', fallback=5))*60
            z_planes = int(method.get('z planes', fallback=0))
            if z_planes > 0:
                fc.z_planes = z_planes
            if IMAG_counter > 1:
                fc.IMAG_counter = 0
            fc.prerecipe_path = method.get('pre recipe', fallback = None)
            flowcells[AorB] = fc


    for sect_name in config['sections']:
        position = config['sections'][sect_name]
        f_sect_name = sect_name.replace('_','')                                 #remove underscores
        AorB, coord  = position.split(':')
        err_msgs = flowcells[AorB].addSection(f_sect_name, coord)
        for err in err_msgs:
            error('ConfigFile::'+err)


    # if runnning multiple flowcells...
    # Define first flowcell
    # Define prior flowcell signals to next flowcell
    if len(flowcells) > 1:
        flowcell_list = [*flowcells]
        for fc in flowcells.keys():
            flowcells[fc].waits_for = flowcell_list[flowcell_list.index(fc)-1]
        if experiment['first flowcell'] not in flowcells:
            error('ConfigFile::First flowcell does not exist')
        if isinstance(IMAG_counter, int):
            error('Recipe::Need WAIT before IMAG with 2 flowcells.')


    return flowcells


##########################################################
## Parse lines from recipe ###############################
##########################################################
def parse_line(line):
    """Parse line and return event (str) and command (str).

       If line starts with the comment character, #, then None is return for
       both event and command.
    """


    comment_character = '#'
    #delimiter = '\t'
    no_comment = line.split(comment_character)[0]                               # remove comment
    sections = no_comment.split(':')
    if len(sections) == 2:
        event = sections[0].strip()                                             # first section is event
        event = event[0:4]                                                      # event identified by first 4 characters
        command = sections[1]                                                   # second section is command
        command = command.strip()                                               # remove space
    else:
        event = None
        command = None

    return event, command


def configure_instrument(IMAG_counter, port_dict, flowcells):
    """Configure and check HiSeq settings."""

    global n_errors

    hs = pyseq.get_instrument(args_['virtual'], logger)

    if hs is not None:
        config['experiment']['machine'] = hs.model+'::'+hs.name
    else:
        sys.exit()

    experiment = config['experiment']
    method = experiment['method']
    method = config[method]

    try:
        total_cycles = int(experiment.get('cycles'))
    except:
        error('ConfigFile:: Cycles not specified')

<<<<<<< HEAD
    # Creat HiSeq Object
    if model == 'HiSeq2500':
        if args_['virtual']:
            from . import virtualHiSeq
            hs = virtualHiSeq.HiSeq(name, logger)
            hs.speed_up = int(method.get('speed up', fallback = 5000))
        else:
            import pyseq
            com_ports = pyseq.get_com_ports()
            hs = pyseq.HiSeq(name, logger)
    else:
        sys.exit()


=======
>>>>>>> e217266f
    # Check side ports
    try:
        side_ports = method.get('side ports', fallback = '9,21,22,23,24')
        side_ports = side_ports.split(',')
        side_ports = list(map(int, side_ports))
    except:
        error('ConfigFile:: Side ports not valid')
    # Check sample port
    try:
        sample_port = int(method.get('sample port', fallback = 20))
    except:
        error('ConfigFile:: Sample port not valid')
    # Check barrels per lane make sense:
    n_barrels = int(method.get('barrels per lane', fallback = 1))               # Get method specific pump barrels per lane, fallback to 1
    if n_barrels not in [1,2,4,8]:
        error('ConfigFile:: Barrels per lane must be 1, 2, 4 or 8')
    # Check inlet ports, note switch inlet ports in initialize_hs
    inlet_ports = int(method.get('inlet ports', fallback = 2))
    if inlet_ports not in [2,8]:
        error('ConfigFile:: inlet ports must be 2 or 8.')
    # Check rinse port
    rinse_port = method.get('rinse', fallback = None)
    if rinse_port not in port_dict.keys():
        rinse_port = None

    variable_ports = method.get('variable reagents', fallback = None)
    hs.z.image_step = int(method.get('z position', fallback = 21500))
    hs.overlap = abs(int(method.get('overlap', fallback = 0)))
    hs.overlap_dir = method.get('overlap direction', fallback = 'left').lower()
    if hs.overlap_dir not in ['left', 'right']:
        error('ConfigFile:: overlap direction must be left or right')

    # Add flowcells
    for fc in flowcells.values():
        AorB = fc.position
        hs.flowcells[AorB] = flowcells[AorB]
        hs.v24[AorB].side_ports = side_ports
        hs.v24[AorB].sample_port = sample_port
        hs.v24[AorB].port_dict = port_dict                                      # Assign ports on HiSeq
        hs.v24[AorB].rinse_port = rinse_port                                    # Assign port for rinsing out lines and flowcells
        if variable_ports is not None:
            v_ports = variable_ports.split(',')
            for v in v_ports:                                                   # Assign variable ports
                hs.v24[AorB].variable_ports.append(v.strip())
        hs.p[AorB].update_limits(n_barrels)                                     # Assign barrels per lane to pump
        for section in fc.sections:                                             # Convert coordinate sections on flowcell to stage info
            pos = hs.position(AorB, fc.sections[section])
            fc.stage[section] = pos
            fc.stage[section]['z_pos'] = [hs.z.image_step]*3
    # Remove unused flowcell slots
    for fc in hs.flowcells.keys():
        if hs.flowcells[fc] is None:
            hs.flowcells.pop(fc)

    ## TODO: Changing laser color unecessary for now, revist if upgrading HiSeq
    # Configure laser color & filters
    # colors = [method.get('laser color 1', fallback = 'green'),
    #           method.get('laser color 2', fallback = 'red')]
    # for i, color in enumerate(default_colors):
    #     if color is not colors[i]:
    #         laser = hs.lasers.pop(color)                                        # Remove default laser color
    #         hs.lasers[colors[i]] = laser                                        # Add new laser
    #         hs.lasers[colors[i]].color = colors[i]                              # Update laser color
    #         hs.optics.colors[i] = colors[i]                                     # Update laser line color

    # Check laser power
    for color in hs.lasers.keys():
        lp = int(method.get(color+' laser power', fallback = 10))
        if hs.lasers[color].min_power <= lp <= hs.lasers[color].max_power:
            hs.lasers[color].set_point = lp
        else:
            error('ConfigFile:: Invalid '+color+' laser power')

    #Check filters for laser at each cycle are valid
    hs.optics.cycle_dict = check_filters(hs.optics.cycle_dict, hs.optics.ex_dict)
    focus_filters = [method.get('green focus filter', fallback = 2.0),
                     method.get('red focus filter', fallback = 2.4)]
    for i, f in enumerate(focus_filters):
        try:
            f = float(f)
        except:
            pass
        if f not in hs.optics.ex_dict[hs.optics.colors[i]]:
            error('ConfigFile:: Focus filter not valid.')
        else:
            hs.optics.focus_filters[i] = f

    # Check Autofocus Settings
    hs.AF = method.get('autofocus', fallback = 'partial once')
    if hs.AF.lower() in ['','none']: hs.AF = None
    if hs.AF not in ['partial', 'partial once', 'full', 'full once', 'manual', None]:
        # Skip autofocus and set objective position in config file
        try:
            if hs.obj.min_z <= int(hs.AF) <= hs.obj.max_z:
                hs.AF = int(hs.AF)
        except:
            error('ConfigFile:: Auto focus method not valid.')
    #Enable/Disable z stage
    hs.z.active = method.getboolean('enable z stage', fallback = True)
    # Get focus Tolerance
    hs.focus_tol = float(method.get('focus tolerance', fallback = 0))
    # Get focus range
    range = float(method.get('focus range', fallback = 90))
    spacing = float(method.get('focus spacing', fallback = 4.1))
    hs.obj.update_focus_limits(range=range, spacing=spacing)                    # estimate, get actual value in hs.obj_stack()
    hs.stack_split = float(method.get('stack split', fallback = 2/3))
    hs.bundle_height = int(method.get('bundle height', fallback = 128))

    hs.image_path = experiment['image path']
    with open(join(hs.image_path,'machine_name.txt'),'w') as file:
        file.write(hs.name)
    hs.log_path = experiment['log path']

    return hs

def make_directories():

    experiment = config['experiment']
    method = experiment['method']
    method = config[method]

    # Assign output directory
    save_path = experiment['save path']
    experiment_name = experiment['experiment name']
    save_path = join(experiment['save path'], experiment['experiment name'])
    if not os.path.exists(save_path):
        try:
            os.mkdir(save_path)
        except:
            print('ConfigFile:: Save path not valid.')

    # Make image directory
    image_path = experiment['image path']
    if not os.path.exists(image_path):
        os.mkdir(image_path)

    # Make log directory
    log_path = experiment['log path']
    if not os.path.exists(log_path):
        os.mkdir(log_path)

    return log_path

def confirm_settings(recipe_z_planes = []):
    """Have user confirm the HiSeq settings before experiment."""

    experiment = config['experiment']
    method = experiment['method']
    method = config[method]
    total_cycles = int(experiment['cycles'])
    # Print settings to screen
    try:
        import tabulate
        print_table = True
    except:
        print_table = False

    if n_errors > 0:
        print()
        if not userYN('Continue checking experiment before exiting'):
            sys.exit()

    # Experiment summary
    print()
    print('-'*80)
    print()
    print(experiment['experiment name'], 'summary')
    print()
    print('method:', experiment['method'])
    print('recipe:', method['recipe'])
    print('cycles:', experiment['cycles'])
    pre_recipe = method.get('pre recipe', fallback = None)
    if pre_recipe is not None:
        print('pre recipe:', pre_recipe)
    first_port = method.get('first port', fallback = None)
    if first_port is not  None:
        print('first_port:', first_port)
    print('save path:', experiment['save path'])
    print('enable z stage:', hs.z.active)
    print('machine:', experiment['machine'])
    print()
    if not userYN('Confirm experiment'):
        sys.exit()
    print()

    # Flowcell summary
    table = {}
    for fc in hs.flowcells.keys():
        table[fc] = hs.flowcells[fc].sections.keys()
    print('-'*80)
    print()
    print('Flowcells:')
    print()
    if print_table:
        print(tabulate.tabulate(table, headers = 'keys', tablefmt = 'presto'))
    else:
        print(table)
    print()
    if not userYN('Confirm flowcells'):
        sys.exit()
    print()

    # Valve summary:
    table = []
    ports = []
    for port in port_dict:
        if not isinstance(port_dict[port], dict):
            ports.append(int(port_dict[port]))
            table.append([port_dict[port], port])
    print('-'*80)
    print()
    print('Valve:')
    print()
    if print_table:
        print(tabulate.tabulate(table, headers=['port', 'reagent'], tablefmt = 'presto'))
    else:
        print(table)
    print()
    if not userYN('Confirm valve assignment'):
        sys.exit()
    print()

    # Pump summary:
    AorB = [*hs.flowcells.keys()][0]
    fc = hs.flowcells[AorB]
    print('-'*80)
    print()
    print('Pump Settings:')
    print()
    inlet_ports = int(method.get('inlet ports', fallback = 2))
    print('Reagents pumped through row with ', inlet_ports, 'inlet ports')
    print(hs.p[AorB].n_barrels, 'syringe pump barrels per lane')
    print('Flush volume:',fc.volume['flush'], 'μL')
    if any([True for port in ports if port in [*range(1,9),*range(10,20)]]):
        print('Main prime volume:', fc.volume['main'], 'μL')
    if any([True for port in ports if port in [9,21,22,23,24]]):
        print('Side prime volume:', fc.volume['side'], 'μL')
    if 20 in ports:
        print('Sample prime volume:', fc.volume['sample'], 'μL')
    print('Flush flowrate:',fc.pump_speed['flush'], 'μL/min')
    print('Prime flowrate:',fc.pump_speed['prime'], 'μL/min')
    print('Reagent flowrate:',fc.pump_speed['reagent'], 'μL/min')
    print('Max volume:', hs.p[AorB].max_volume, 'μL')
    print('Min flow:', hs.p[AorB].min_flow, 'μL/min')
    print()
    if not userYN('Confirm pump settings'):
        sys.exit()

    # Cycle summary:

    variable_ports = hs.v24[AorB].variable_ports
    start_cycle = 1
    if method.get('pre recipe', fallback = None) is not None:
        start_cycle = 0
    table = []
    for cycle in range(start_cycle,total_cycles+1):
        row = []
        row.append(cycle)
        if len(variable_ports) > 0:
            for vp in variable_ports:
                if cycle > 0:
                    row.append(port_dict[vp][cycle])
                else:
                    row.append(None)
        if IMAG_counter > 0:
            colors = [*hs.optics.cycle_dict.keys()]
            for color in colors:
                row.append(hs.optics.cycle_dict[color][cycle])
        else:
            colors = []
        table.append(row)



    print('-'*80)
    print()
    print('Cycles:')
    print()
    if len(variable_ports) + len(colors) > 0:
        headers = ['cycle', *variable_ports, *colors]
        if print_table:
            print(tabulate.tabulate(table, headers, tablefmt='presto'))
        else:
            print(headers)
            print(table)
        print()
        stop_experiment = not userYN('Confirm cycles')
    else:
        if total_cycles == 1:
            stop_experiment = not userYN('Confirm only 1 cycle')
        else:
            stop_experiment = not userYN('Confirm all', total_cycles, 'cycles are the same')
    if stop_experiment:
        sys.exit()
    print()


    if IMAG_counter > 0:
        print('-'*80)
        print()
        print('Imaging settings:')
        print()
        laser_power = [hs.lasers['green'].set_point,
                       hs.lasers['red'].set_point]
        print('green laser power:', laser_power[0], 'mW')
        print('red laser power:',laser_power[1], 'mW')
        print('autofocus:', hs.AF)
        if hs.AF is not None:
            print('focus spacing', hs.obj.focus_spacing,'um')
            print('focus range', hs.obj.focus_range, '%')
            if hs.focus_tol > 0 and hs.AF != 'manual':
                print('focus tolerance:', hs.focus_tol, 'um')
            elif hs.AF != 'manual':
                print('focus tolerance: None')
                print('WARNING::Out of focus image risk increased')
            for i, filter in enumerate(hs.optics.focus_filters):
                if filter == 'home':
                    focus_laser_power = 0
                elif filter == 'open':
                    focus_laser_power = laser_power[i]
                else:
                    focus_laser_power = laser_power[i]*10**(-float(filter))
                print(colors[i+1], 'focus laser power ~', focus_laser_power, 'mW')
        print('z position when imaging:', hs.z.image_step)
        if hs.overlap > 0:
            print('pixel overlap:', hs.overlap)
            print('overlap direction:', hs.overlap_dir)
        z_planes = int(method.get('z planes', fallback = 0))
        if z_planes > 0:
            print('z planes:', z_planes)
        else:
            print('z planes:', *recipe_z_planes)
        if z_planes > 1 or any(recipe_z_planes):
            print('stack split:', hs.stack_split)


        if not userYN('Confirm imaging settings'):
            sys.exit()

    # Check if previous focus positions have been found, and confirm to use
    if os.path.exists(join(hs.log_path, 'focus_config.cfg')):

        focus_config = configparser.ConfigParser()
        focus_config.read(join(hs.log_path, 'focus_config.cfg'))
        cycles = 0
        sections = []
        for section in config.options('sections'):
            if focus_config.has_section(section):
                sections.append(section)
                n_focus_cycles = len(focus_config.options(section))
                if n_focus_cycles > cycles:
                    cycles = n_focus_cycles

        table = []
        for section in sections:
            row = []
            row.append(section)
            for c in range(1,cycles+1):
                if focus_config.has_option(section, str(c)):
                    row.append(focus_config[section][str(c)])
                else:
                    row.append(None)
            table.append(row)

        if len(sections) > 0 and cycles > 0:
            print('-'*80)
            print()
            print('Previous Autofocus Objective Positions:')
            print()
            headers = ['section', *['cycle'+str(c) for c in range(1,cycles+1)]]
            if print_table:
                print(tabulate.tabulate(table, headers, tablefmt='presto'))
            else:
                print(headers)
                print(table)
            print()
            if not userYN('Confirm using previous autofocus positions'):
                sys.exit()
            print()

##########################################################
## Setup HiSeq ###########################################
##########################################################
def initialize_hs(IMAG_counter):
    """Initialize the HiSeq and return the handle."""

    global n_errors

    experiment = config['experiment']
    method = experiment['method']
    method = config[method]

    if n_errors is 0:

        if not userYN('Initialize HiSeq'):
            sys.exit()

        hs.initializeCams()
        x_homed = hs.initializeInstruments()
        if not x_homed:
            error('HiSeq:: X-Stage did not home correctly')

        # HiSeq Settings
        inlet_ports = int(method.get('inlet ports', fallback = 2))
        hs.move_inlet(inlet_ports)                                              # Move to 2 or 8 port inlet

        # Set laser power
        for color in hs.lasers.keys():
            laser_power = int(method.get(color+' laser power', fallback = 10))
            hs.lasers[color].set_power(laser_power)
            if IMAG_counter > 0:
                if not hs.lasers[color].on:
                    error('HiSeq:: Lasers did not turn on.')

        hs.f.LED('A', 'off')
        hs.f.LED('B', 'off')
        hs.LED('all', 'startup')

        hs.move_stage_out()

    return hs


##########################################################
## Check Instructions ####################################
##########################################################
def check_instructions():
    """Check the instructions for errors.

       **Returns:**
       - first_line (int): Line number for the recipe to start from on the
       initial cycle.
       - IMAG_counter (int): The number of imaging steps.

    """

    method = config.get('experiment', 'method')
    method = config[method]

    first_port = method.get('first port', fallback = None)                      # Get first reagent to use in recipe
    # Backdoor to input line number for first step in recipe
    try:
        first_port = int(first_port)
        first_line = first_port
        first_port = None
    except:
        first_line = 0

    variable_ports = method.get('variable reagents', fallback  = None)


    valid_wait = []
    ports = []
    for port in config['reagents'].items():
        ports.append(port[1])
    if variable_ports is not None:
        variable_ports = variable_ports.split(',')
        for port in variable_ports:
            ports.append(port.strip())
    valid_wait = ports
    valid_wait.append('IMAG')
    valid_wait.append('STOP')
    valid_wait.append('TEMP')

    recipes = {}
    recipes['Recipe'] = config['experiment']['recipe path']
    pre_recipe = method.get('pre recipe',fallback= None)
    if pre_recipe is not None:
        recipes['Pre Recipe'] = pre_recipe

    for recipe in sorted([*recipes.keys()]):
        f = recipes[recipe]
        try:
            f = open(recipes[recipe])
        except:
            error(recipe,'::Unable to open', recipes[recipe])
        #Remove blank lines
        f_ = [line for line in f if line.strip()]
        f.close()

        IMAG_counter = 0.0
        wait_counter = 0
        z_planes = []

        for line_num, line in enumerate(f_):
            instrument, command = parse_line(line)

            if instrument == 'PORT':
                # Make sure ports in instruction files exist in port dictionary in config file
                if command not in ports:
                    error(recipe,'::', command, 'on line', line_num,
                          'is not listed as a reagent')

                #Find line to start at for first cycle
                if first_line == 0 and first_port is not None and recipe is 'Recipe':
                    if command.find(first_port) != -1:
                        first_line = line_num

            # Make sure pump volume is a number
            elif instrument == 'PUMP':
                if command.isdigit() == False:
                    error(recipe,'::Invalid volume on line', line_num)

            # Make sure wait command is valid
            elif instrument == 'WAIT':
                wait_counter += 1
                if command not in valid_wait:
                    error(recipe,'::Invalid wait command on line', line_num)

            # Make sure z planes is a number
            elif instrument == 'IMAG':
                IMAG_counter = int(IMAG_counter + 1)
                # Flag to make check WAIT is used before IMAG for 2 flowcells
                if wait_counter >= IMAG_counter:
                    IMAG_counter = float(IMAG_counter)
                if command.isdigit() == False:
                    error(recipe,'::Invalid number of z planes on line', line_num)
                else:
                    z_planes.append(command)

            # Make sure hold time (minutes) is a number
            elif instrument == 'HOLD':
                if command.isdigit() == False:
                    if command != 'STOP':
                        error(recipe,'::Invalid time on line', line_num)
                    else:
                        print(recipe,'::WARNING::HiSeq will stop until user input at line',
                               line_num)
            elif instrument == 'TEMP':
                if not command.isdigit():
                    error(recipe,'::Invalid temperature on line', line_num)
            # # Warn user that HiSeq will completely stop with this command
            # elif instrument == 'STOP':
            #     print('WARNING::HiSeq will stop until user input at line',
            #            line_num)
            # Make sure the instrument name is valid
            else:
                error(recipe,'::Bad instrument name on line',line_num)
                print(line)

    return first_line, IMAG_counter, z_planes

##########################################################
## Check Ports ###########################################
##########################################################
def check_ports():
    """Check for port errors and return a port dictionary.

    """

    method = config.get('experiment', 'method')
    method = config[method]
    total_cycles = int(config.get('experiment', 'cycles'))

    # Get cycle and port information from configuration file
    valve = config['reagents']                                                   # Get dictionary of port number of valve : name of reagent
    cycle_variables = method.get('variable reagents', fallback = None )         # Get list of port names in recipe that change every cycle
    cycle_reagents = config['cycles'].items()                                   # Get variable reagents that change with each cycle

    port_dict = {}

    # Make sure there are no duplicated names in the valve
    if len(valve.values()) != len(set(valve.values())):
        error('ConfigFile: Reagent names are not unique')
        #TODO: PRINT DUPLICATES

    if len(valve) > 0:
        # Create port dictionary
        for port in valve.keys():
            try:
                port_dict[valve[port]] = int(port)
            except:
                error('ConfigFile:List reagents as n (int) = name (str) ')

        # Add cycle variable port dictionary
        if cycle_variables is not None:
            cycle_variables = cycle_variables.split(',')
            for variable in cycle_variables:
                variable = variable.replace(' ','')
                if variable in port_dict:
                    error('ConfigFile::Variable', variable, 'can not be a reagent')
                else:
                    port_dict[variable] = {}

            # Fill cycle variable port dictionary with cycle: reagent name
            for cycle in cycle_reagents:
                reagent = cycle[1]
                variable, cyc_number = cycle[0].split(' ')
                if reagent in valve.values():
                    if variable in port_dict:
                        port_dict[variable][int(cyc_number)] = reagent
                    else:
                        error('ConfigFile::', variable, 'not listed as variable reagent')
                else:
                    error('ConfigFiles::Cycle reagent:', reagent, 'does not exist on valve')

            # Check number of reagents in variable reagents matches number of total cycles
            for variable in cycle_variables:
                variable = variable.replace(' ','')
                if len(port_dict[variable]) != total_cycles:
                    error('ConfigFile::Number of', variable, 'reagents does not match experiment cycles')

    else:
        print('WARNING::No ports are specified')

    # table = []
    # for port in port_dict:
    #     if not isinstance(port_dict[port], dict):
    #         table.append([port_dict[port], port])
    # print('Valve summary')
    # print(tabulate.tabulate(table, headers=['port', 'reagent'], tablefmt = 'presto'))

    return port_dict



def check_filters(cycle_dict, ex_dict):
    """Check filter section of config file.

       **Errors:**
       - Invalid Filter: System exits when a listed filter does not match
       configured filters on the HiSeq.
       - Duplicate Cycle: System exists when a filter for a laser is listed for
         the same cycle more than once.
       - Invalid laser: System exits when a listed laser color does not match
       configured laser colors on the HiSeq.

    """

    colors = [*cycle_dict.keys()]

    # Check laser, cycle, and filter are valid
    cycle_filters = config['filters'].items()
    for item in cycle_filters:
        # Get laser cycle = filter
        filter = item[1]

        # filters are floats, except for home and open,
        # and emission (True/False)
        if filter.lower() in ['true', 'yes', '1', 't', 'y']:
            filter = True
        elif filter.lower() in ['false', 'no', '0', 'f', 'n']:
            filter = False
        elif filter not in ['home','open']:
            filter = float(filter)
        laser, cycle = item[0].split()
        cycle = int(cycle)

        # Check if laser is valid, can use partial match ie, g or G for green
        if laser in colors:
            laser = [laser]
        else:
            laser = [colors[i] for i, c in enumerate(colors) if laser.lower() in c[0]]

        if len(laser) > 0:
            laser = laser[0]
            if laser in ex_dict.keys():
                if filter in ex_dict[laser]:
                    if cycle not in cycle_dict[laser]:
                        cycle_dict[laser][cycle] = filter
                    else:
                        error('ConfigFile::Duplicated cycle for', laser, 'laser')
            elif laser == 'em':
                if isinstance(filter, bool):
                    if cycle not in cycle_dict[laser]:
                        cycle_dict[laser][cycle] = filter
                    else:
                        error('ConfigFile::Duplicated emission filter cycle')
            else:
                error('ConfigFile::Invalid filter for', laser, 'laser')
        else:
            error('ConfigFile:Invalid laser')

    # Add default/home to cycles with out filters specified
    method = config.get('experiment', 'method')
    method = config[method]
    start_cycle = 1
    if method.get('pre recipe', fallback = None):
        start_cycle = 0
    last_cycle = int(config.get('experiment','cycles'))+1
    # Get/check default filters
    default_filters = {}
    fallbacks = {'red':'home', 'green':'home', 'em':'True'}
    for laser in colors:
        filter =  method.get('default '+laser+' filter', fallback = fallbacks[laser])
        try:
            filter = float(filter)
        except:
            pass
        if laser in ex_dict.keys():
            if filter in ex_dict[laser].keys():
                default_filters[laser] = filter
        elif laser == 'em':
            if filter in ['True', 'False']:
                default_filters[laser] = filter
    # Assign default filters to missing cycles
    for cycle in range(start_cycle,last_cycle):
        for laser in colors:
            if cycle not in cycle_dict[laser]:
                 cycle_dict[laser][cycle] = default_filters[laser]

    return cycle_dict




def endHOLD(fc):
    """Print end hold message for flowcell fc, returns False"""

    msg = 'PySeq::'+fc.position+'::cycle'+str(fc.cycle)+'::Hold stopped'
    hs.message(msg)

    return False

##########################################################
def do_nothing():
    """Do nothing."""
    pass


##########################################################
## iterate over lines, send to pump, and print response ##
##########################################################
def do_recipe(fc):
    """Do the next event in the recipe.

       **Parameters:**
       - fc (flowcell): The current flowcell.

    """

    AorB = fc.position
    fc.thread = None

    # Skip to first line of recipe on initial cycle
    if fc.cycle == 1 and fc.first_line is not None:
        for i in range(fc.first_line):
            line = fc.recipe.readline()
        fc.first_line = None


    #get instrument and command
    instrument = None
    while instrument is None:
        line = fc.recipe.readline()
        if line:
            instrument, command = parse_line(line)
        else:
            break

    if line:

        # Move reagent valve
        if instrument == 'PORT':
            #Move to cycle specific reagent if it is variable a reagent
            if fc.cycle <= fc.total_cycles:
                if command in hs.v24[AorB].variable_ports:
                    command = hs.v24[AorB].port_dict[command][fc.cycle]

            log_message = 'Move to ' + command
            fc.thread = threading.Thread(target = hs.v24[AorB].move,
                args = (command,))
            if fc.cycle <= fc.total_cycles:
                hs.LED(AorB, 'awake')

        # Pump reagent into flowcell
        elif instrument == 'PUMP':
            volume = int(command)
            speed = fc.pump_speed['reagent']
            log_message = 'Pumping ' + str(volume) + ' uL'
            fc.thread = threading.Thread(target = hs.p[AorB].pump,
                args = (volume, speed,))
            if fc.cycle <= fc.total_cycles:
                hs.LED(AorB, 'awake')
        # Incubate flowcell in reagent for set time
        elif instrument == 'HOLD':
            if command.isdigit():
                holdTime = float(command)*60
                log_message = 'Flowcell holding for ' + str(command) + ' min.'
                if hs.virtual:
                    fc.thread = threading.Timer(holdTime/hs.speed_up, endHOLD, args=(fc,))
                else:
                    fc.thread = threading.Timer(holdTime, endHOLD, args=(fc,))
            elif command == 'STOP':
                hs.message('PySeq::Paused')
                hs.LED(AorB, 'user')
                input("Press enter to continue...")
                log_message = ('Continuing...')
                fc.thread = threading.Thread(target = do_nothing)
            if fc.cycle <= fc.total_cycles:
                hs.LED(AorB, 'sleep')
        # Wait for other flowcell to finish event before continuing with current flowcell
        elif instrument == 'WAIT':
            if command == 'TEMP':
                fc.thread = threading.Thread(target = hs.T.wait_fc_T,
                                             args=(AorB, fc.temperature,))
                log_message = ('Waiting to reach '+str(fc.temperature)+'°C')
            elif fc.waits_for is not None:
                if command in flowcells[fc.waits_for].events_since_IMAG:
                    log_message = command + ' has occurred, skipping WAIT'
                    fc.thread = threading.Thread(target = do_nothing)
                else:
                    log_message = 'Waiting for ' + command
                    fc.thread = threading.Thread(target = WAIT,
                        args = (AorB, command,))
            else:
                log_message = 'Skip waiting for ' + command
                fc.thread = threading.Thread(target = do_nothing)
            if fc.cycle <= fc.total_cycles:
                hs.LED(AorB, 'sleep')
        # Image the flowcell
        elif instrument == 'IMAG':
            if hs.scan_flag and fc.cycle <= fc.total_cycles:
                hs.message('PySeq::'+AorB+'::Waiting for camera')
                while hs.scan_flag:
                    pass
            #hs.scan_flag = True
            fc.events_since_IMAG = []
            log_message = 'Imaging flowcell'
            fc.thread = threading.Thread(target = IMAG,
                args = (fc,int(command),))
            if fc.cycle <= fc.total_cycles:
                hs.LED(AorB, 'imaging')
        elif instrument == 'TEMP':
            log_message = 'Setting temperature to ' + command + ' °C'
            command  = float(command)
            fc.thread = threading.Thread(target = hs.T.set_fc_T,
                args = (AorB,command,))
            fc.temperature = command
        # Block all further processes until user input
        # elif instrument == 'STOP':
        #     hs.message('PySeq::Paused')
        #     hs.LED(AorB, 'user')
        #     input("Press enter to continue...")
        #     hs.message('PySeq::Continuing...')


        #Signal to other flowcell that current flowcell reached signal event
        if fc.signal_event == instrument or fc.signal_event == command:
            fc.wait_thread.set()
            fc.signal_event = None

        # Start new action on current flowcell
        if fc.thread is not None and fc.cycle <= fc.total_cycles:
            fc.addEvent(instrument, command)
            hs.message('PySeq::'+AorB+'::cycle'+str(fc.cycle)+'::'+log_message)
            thread_id = fc.thread.start()
        elif fc.thread is not None and fc.cycle > fc.total_cycles:
            fc.thread =  threading.Thread(target = time.sleep, args = (10,))

    else:
        # End of recipe
        fc.restart_recipe(hs)


##########################################################
## Image flowcell ########################################
##########################################################
def IMAG(fc, n_Zplanes):
    """Image the flowcell at a number of z planes.

       For each section on the flowcell, the stage is first positioned
       to the center of the section to find the optimal focus. Then if no
       optical settings are listed, the optimal filter sets are found.
       Next, the stage is repositioned to scan the entire section and
       image the specified number of z planes.

       **Parameters:**
       fc: The flowcell to image.
       n_Zplanes: The number of z planes to image.

       **Returns:**
       int: Time in seconds to scan the entire section.

    """

    hs.scan_flag = True
    AorB = fc.position
    cycle = str(fc.cycle)
    start = time.time()

    # Manual focus ALL sections across flowcells
    if hs.AF == 'manual':
        focus.manual_focus(hs, flowcells)
        hs.AF = 'partial once'


    #Image sections on flowcell
    for section in fc.sections:
        pos = fc.stage[section]
        hs.y.move(pos['y_initial'])
        hs.x.move(pos['x_initial'])
        hs.z.move(pos['z_pos'])
        hs.obj.move(hs.obj.focus_rough)

        # Autofocus
        msg = 'PySeq::' + AorB + '::cycle' + cycle+ '::' + str(section) + '::'
        if hs.AF and not isinstance(hs.AF, int):
            obj_pos = focus.get_obj_pos(hs, section, cycle)
            if obj_pos is None:
                # Move to focus filters
                for i, color in enumerate(hs.optics.colors):
                    hs.optics.move_ex(color,hs.optics.focus_filters[i])
                hs.message(msg + 'Start Autofocus')
                try:
                    if hs.autofocus(pos):                                       # Moves to optimal objective position
                        hs.message(msg + 'Autofocus complete')
                        pos['obj_pos'] = hs.obj.position
                    else:                                                       # Moves to rough focus objective position
                        hs.message(msg + 'Autofocus failed')
                        pos['obj_pos'] = None
                except:
                    hs.message(msg + 'Autofocus failed')
                    print(sys.exc_info()[0])
                    pos['obj_pos'] = None
            else:
                hs.obj.move(obj_pos)
                pos['obj_pos'] = hs.obj.position
            focus.write_obj_pos(hs, section, cycle)

        #Override recipe number of z planes
        if fc.z_planes is not None: n_Zplanes = fc.z_planes

        # Calculate objective positions to image
        if n_Zplanes > 1 and not isinstance(hs.AF, int):
            obj_start = int(hs.obj.position - hs.nyquist_obj*n_Zplanes*hs.stack_split)       # (Default) 2/3 of planes below opt_ob_pos and 1/3 of planes above
        elif isinstance(hs.AF, int):
            obj_start = hs.AF
        else:
            obj_start = hs.obj.position

        image_name = AorB
        image_name += '_s' + str(section)
        image_name += '_r' + cycle
        if fc.IMAG_counter is not None:
            image_name += '_' + str(fc.IMAG_counter)

        # Scan section on flowcell
        hs.y.move(pos['y_initial'])
        hs.x.move(pos['x_initial'])
        hs.obj.move(obj_start)
        n_tiles = pos['n_tiles']
        n_frames = pos['n_frames']

        # Set filters
        for color in hs.optics.cycle_dict.keys():
            filter = hs.optics.cycle_dict[color][fc.cycle]
            if color is 'em':
                hs.optics.move_em_in(filter)
            else:
                hs.optics.move_ex(color, filter)

        hs.message(msg + 'Start Imaging')

        try:
            scan_time = hs.scan(n_tiles, n_Zplanes, n_frames, image_name)
            scan_time = str(int(scan_time/60))
            hs.message(msg + 'Imaging completed in', scan_time, 'minutes')
        except:
            error('Imaging failed.')

    # Reset filters
    for color in hs.optics.cycle_dict.keys():
        if color is 'em':
            hs.optics.move_em_in(True)
        else:
            hs.optics.move_ex(color, 'home')

    if fc.IMAG_counter is not None:
        fc.IMAG_counter += 1

    hs.scan_flag = False



def WAIT(AorB, event):
    """Hold the flowcell *AorB* until the specfied event in the other flowell.

       **Parameters:**
       AorB (str): Flowcell position, A or B, to be held.
       event: Event in the other flowcell that releases the held flowcell.

       **Returns:**
       int: Time in seconds the current flowcell was held.

    """
    signaling_fc = flowcells[AorB].waits_for
    cycle = str(flowcells[AorB].cycle)
    start = time.time()
    flowcells[signaling_fc].signal_event = event                                # Set the signal event in the signal flowcell
    flowcells[signaling_fc].wait_thread.wait()                                  # Block until signal event in signal flowcell
    hs.message('PySeq::'+AorB+'::cycle'+cycle+'::Flowcell ready to continue')
    flowcells[signaling_fc].wait_thread.clear()                                 # Reset wait event
    stop = time.time()
    return stop-start


def flush_lines():
    """Flush all, some, or none of lines.

       If flush_ports are supplied then no user prompts asking for which
       ports to flush are given. The default volume is 1000 uL and the
       default flowrate is 700 uL/min.

    """

    AorB = [*hs.flowcells.keys()][0]
    port_dict = hs.v24[AorB].port_dict

    hs.LED('all', 'user')

    # Select lines to flush
    confirm = False
    while not confirm:
        flush_ports = input("Flush all, some, or none of the lines? ")
        if flush_ports.strip().lower() == 'all':
            flush_ports = list(port_dict.keys())
            for vp in hs.v24[AorB].variable_ports:
                if vp in flush_ports:
                    flush_ports.remove(vp)
            confirm = userYN('Confirm flush all lines')
        elif flush_ports.strip().lower() in ['none', 'n', '']:
            flush_ports = []
            confirm = userYN('Confirm skip flushing lines')
        else:
            good =[]
            bad = []
            for fp in flush_ports.split(','):
                fp = fp.strip()
                if fp in port_dict.keys():
                    good.append(fp)
                else:
                    try:
                        fp = int(fp)
                        if fp in range(1,hs.v24[AorB].n_ports+1):
                            good.append(fp)
                        else:
                            bad.append(fp)
                    except:
                        bad.append(fp)
            if len(bad) > 0:
                print('Valid ports:', *good)
                print('Invalid ports:', *bad)
                confirm = not userYN('Re-enter lines to flush')
            else:
                confirm = userYN('Confirm only flushing',*good)

            if confirm:
                flush_ports = hs.flowcells

    if len(flush_ports) > 0:
        while not userYN('Temporary flowcell(s) locked on to stage'): pass
        while not userYN('All valve input lines in water'): pass
        while not userYN('Ready to flush'): pass

        # Flush ports
        flowrate = hs.flowcells[AorB].pump_speed['flush']
        volume = hs.flowcells[AorB].volume['flush']
        hs.flush_lines(flush_ports = flush_ports, volume = volume, flowrate = flowrate)


    return confirm

def prime_lines(self, flush_YorN = True):
    """Prime lines with all reagents in valve.

       Prime all reagent lines listed in the 24 port valve port dictionary
       The default volumes for ports 1-8 & 10-19 (in the chiller) is 500 uL
       port 20 (sample) is 250 uL, and ports 9 & 22-24 is 350 uL (all
       volumes stored in self.flowcell.[AorB].volume dictionary). After
       priming, the lines will be rinsed with the rinse port reagent, if
       supplied.

       **Parameters:**
        - flush_YorN (bool): Flag for user prompts in automated control

       **Returns:**
        - string/int: Last port that was used

    """

    hs.LED('all', 'user')

    confirm = False
    while not confirm:
        prime_YorN = userYN("Prime lines")
        if prime_YorN:
            confirm = userYN("Confirm prime lines")
        else:
            confirm = userYN("Confirm skip priming lines")

    if prime_YorN:
        if not flush_YorN:
            while not userYN('Temporary flowcell(s) locked on to stage'): pass
        while not userYN('Valve input lines in reagents'): pass
        while not userYN('Ready to prime lines'): pass

        AorB_ = [*hs.flowcells.keys()][0]
        flowrate = hs.flowcells[AorB_].pump_speed['prime']
        last_port = hs.flush_lines(flowrate = flowrate)

        rinse_lines(last_port = last_port)

        hs.LED('all', 'user')
        while not userYN('Temporary flowcell(s) removed'): pass


    while not userYN('Experiment flowcell(s) locked on to stage'): pass
    if not prime_YorN:
        while not userYN('Valve input lines in reagents'): pass
    while not userYN('Door closed'): pass

    return prime_YorN

def rinse_lines(flowcells='AB', last_port=None):


    # Get default rinse port
    AorB = flowcells[0]
    rinse_port = hs.v24[AorB].rinse_port
    ask_rinse = rinse_port is not None
    if rinse_port == last_port:                                                 # Option to skip rinse if last reagent pump was rinse reagent
        ask_rinse = False

    # Ask for rinse reagent if not supplied
    if ask_rinse:
        hs.LED('all', 'user')
        print('Last reagent pumped was', str(last_port))
        if userYN('Rinse lines'):
            while not ask_rinse:
                rinse_port = input('Specify rinse reagent: ')
                ask_rinse = rinse_port in hs.v24[AorB].port_dict or rinse_port is None
                if not ask_rinse:
                    print('ERROR::Invalid rinse reagent')
                    print('Choose from:', *list(hs.v24[AorB].port_dict.keys()))
                if rinse_port is None:
                    ask_rinse = userYN('Skip rinsing')

    # Rinse linse
    if rinse_port:
        flowrate = hs.flowcells[AorB].pump_speed['prime']
        last_port = hs.flush_lines(flowcells=flowcells, flush_ports = [rinse_port], flowrate=flowrate)


    fc.thread.start()


##########################################################
## Shut down system ######################################
##########################################################
def do_shutdown():
    """Shutdown the HiSeq and flush all reagent lines if prompted."""

    for fc in flowcells.values():
        while fc.thread.is_alive():
            fc.wait_thread.set()
            time.sleep(10)

    hs.LED('all', 'startup')
    hs.message('PySeq::Shutting down...')


    hs.z.move([0, 0, 0])
    hs.move_stage_out()
    flush_lines()
    ##Flush all lines##
    # hs.LED('all', 'user')
    #
    # # flush_YorN = userYN("Flush lines")
    # if flush_YorN:
    #     hs.message('Lock temporary flowcell on  stage')
    #     hs.message('Place all valve input lines in PBS/water')
    #     input('Press enter to continue...')
    #
    #     hs.LED('all', 'startup')
    #     for fc in flowcells.keys():
    #         volume = flowcells[fc].volume['main']
    #         speed = flowcells[fc].pump_speed['flush']
    #         for port in hs.v24[fc].port_dict.keys():
    #             if isinstance(port_dict[port], int):
    #                 hs.v24[fc].move(port)
    #                 hs.p[fc].pump(volume, speed)
    #         ##Return pump to top and NO port##
    #         hs.p[fc].command('OA0R')
    #         hs.p[fc].command('IR')
    # else:
    #     hs.LED('all', 'user')


    hs.message('Retrieve experiment flowcells')
    input('Press any key to finish shutting down')

    for fc in flowcells.values():
        AorB = fc.position
        fc_log_path = join(hs.log_path, 'Flowcell'+AorB+'.log')
        with open(fc_log_path, 'w') as fc_file:
            for i in range(len(fc.history[0])):
                fc_file.write(str(fc.history[0][i])+' '+
                              str(fc.history[1][i])+' '+
                              str(fc.history[2][i])+'\n')

    # Turn off y stage motor
    hs.y.move(0)
    hs.y.command('OFF')
    hs.LED('all', 'off')



##########################################################
## Free Flowcells ########################################
##########################################################
def free_fc():
    """Release the first flowcell if flowcells are waiting on each other."""

    # Get which flowcell is to be first
    experiment = config['experiment']
    cycles = int(experiment.get('first flowcell', fallback = 'A'))
    first_fc = experiment.get('first flowcell', fallback = 'A')

    if len(flowcells) == 1:
        fc = flowcells[[*flowcells][0]]
        try:
            fc.wait_thread.set()
        except:
            pass
        fc.signal_event = None
    else:
        flowcells_ = [fc.position for fc in flowcells.values() if fc.total_cycles <= cycles]
        if len(flowcells_) == 1:
            fc = flowcells_[0]
        else:
            fc = flowcells[first_fc]
        flowcells[fc.waits_for].wait_thread.set()
        flowcells[fc.waits_for].signal_event = None

    hs.message('PySeq::Flowcells are waiting on each other starting flowcell',
                fc.position)

    return fc.position



def get_config(args):
    """Return the experiment config appended with the method config.

       **Parameters:**
       - args (dict): Dictionary with the config path, the experiment name and
         the output path to store images and logs.

       **Returns:**
       - config: The experiment config appended with the method config.

    """

    # Create config parser
    config = configparser.ConfigParser()

    # Open config file
    if os.path.isfile(args['config']):
         config_path = args['config']
         config.read(config_path)
    elif args['config'] in methods.get_methods():
        config_path, recipe_path = methods.return_method(args['config'])
        config.read(config_path)
    else:
        error('ConfigFile::Does not exist')
        sys.exit()
    # Set output path
    output_path = args['output']
    config['experiment']['save path'] = output_path
    # Set experiment name
    experiment_name = args['name']
    config['experiment']['experiment name'] = experiment_name

    # set log and image path
    save_dir = join(output_path, experiment_name)
    config['experiment']['log path'] = join(save_dir, 'logs')
    config['experiment']['image path'] = join(save_dir, 'images')

    # save user valve
    USERVALVE = False
    if config.has_section('reagents'):
        valve = config['reagents'].items()
        if len(valve) > 0:
            USERVALVE = True

    # Get method specific configuration
    method = config['experiment']['method']
<<<<<<< HEAD
    if method in methods.get_methods():
        method_path, recipe_path = methods.return_method(method)
        config.read(method_path)
=======
    if method in get_methods():
        config_path, recipe_path = return_method(method)
        config.read(config_path)
>>>>>>> e217266f
    elif os.path.isfile(method):
        config.read(method)
        recipe_path = None
    elif config.has_section(method):
        recipe_path = None
    else:
        error('ConfigFile::Error reading method configuration')
        sys.exit()


    # Check method keys
    if not check_settings(config[method]):
        go = userYN('Proceed with experiment')
        if not go:
            sys.exit()

    # Get recipe
    recipe_name = config[method]['recipe']
    if recipe_path is not None:
        pass
    elif os.path.isfile(recipe_name):
        recipe_path = recipe_name
    else:
        error('ConfigFile::Error reading recipe')

    config['experiment']['recipe path'] = recipe_path


    # Don't override user defined valve
    user_config = configparser.ConfigParser()
    user_config.read(config_path)
    if USERVALVE:
        config.read_dict({'reagents':dict(user_config['reagents'])})
    if user_config.has_section(method):
        config.read_dict({method:dict(user_config[method])})

    return config

def check_fc_temp(fc):
    """Check temperature of flowcell."""

    if fc.temperature is not None:
        if fc.temp_timer is None:
            fc.temp_timer = threading.Timer(fc.temp_interval, do_nothing)
            fc.temp_timer.start()
        if not fc.temp_timer.is_alive():
            #print('checking temp')
            T = hs.T.get_fc_T(fc.position)
            hs.message(False, 'PySeq::'+fc.position+'::Temperature::',T,'°C')
            fc.temp_timer = None

            if abs(fc.temperature - T) > 5:
                msg =  'PySeq::'+fc.position+'::WARNING::Set Temperature '
                msg += str(fc.temperature) + ' C'
                hs.message(msg)
                msg =  'PySeq::'+fc.position+'::WARNING::Actual Temperature '
                msg += str(T) + ' C'
                hs.message(msg)

            return T

###################################
## Run System #####################
###################################
args_ = args.get_arguments()                                                    # Get config path, experiment name, & output path
if __name__ == 'pyseq.main':
    n_errors = 0
    config = get_config(args_)                                                  # Get config file
    log_path = make_directories()                                               # create exp, image, and log directories
    logger = pyseq.setup_logger(log_path, config)                               # Create logfiles
    port_dict = check_ports()                                                   # Check ports in configuration file
    first_line, IMAG_counter, z_planes = check_instructions()                   # Checks instruction file is correct and makes sense
    flowcells = setup_flowcells(first_line, IMAG_counter)                       # Create flowcells
    hs = configure_instrument(IMAG_counter, port_dict, flowcells)
    confirm_settings(z_planes)
    hs = initialize_hs(IMAG_counter)                                            # Initialize HiSeq, takes a few minutes

    if n_errors is 0:
        flush_YorN = flush_lines()                                              # Flush lines
        prime_YorN = prime_lines(flush_YorN)                                    # Ask to prime lines
        if not userYN('Start experiment'):
            sys.exit()

        # Do prerecipe or Initialize Flowcells
        for fc in hs.flowcells.values():
            if fc.prerecipe_path:
                fc.pre_recipe(hs)
            else:
                fc.restart_recipe(hs)

        cycles_complete = False
        while not cycles_complete:
            stuck = 0
            complete = 0

            for fc in hs.flowcells.values():
                if not fc.thread.is_alive():                                    # flowcell not busy, do next step in recipe
                    do_recipe(fc)

                if fc.signal_event:                                             # check if flowcells are waiting on each other
                    stuck += 1

                if fc.cycle > fc.total_cycles:                                  # check if all cycles are complete on flowcell
                    complete += 1

                check_fc_temp(fc)

            if stuck == len(flowcells):                                         # Start the first flowcell if they are waiting on each other
                free_fc()

            if complete == len(flowcells):                                      # Exit while loop
                cycles_complete = True

            if hs.current_view is not None:                                     # Show latest images in napari, WILL BLOCK
                hs.current_view.show()
                hs.current_view = None

        do_shutdown()                                                           # Shutdown HiSeq
    else:
        error('Total number of errors =', n_errors)

def main():
    pass<|MERGE_RESOLUTION|>--- conflicted
+++ resolved
@@ -165,23 +165,6 @@
     except:
         error('ConfigFile:: Cycles not specified')
 
-<<<<<<< HEAD
-    # Creat HiSeq Object
-    if model == 'HiSeq2500':
-        if args_['virtual']:
-            from . import virtualHiSeq
-            hs = virtualHiSeq.HiSeq(name, logger)
-            hs.speed_up = int(method.get('speed up', fallback = 5000))
-        else:
-            import pyseq
-            com_ports = pyseq.get_com_ports()
-            hs = pyseq.HiSeq(name, logger)
-    else:
-        sys.exit()
-
-
-=======
->>>>>>> e217266f
     # Check side ports
     try:
         side_ports = method.get('side ports', fallback = '9,21,22,23,24')
@@ -1470,15 +1453,9 @@
 
     # Get method specific configuration
     method = config['experiment']['method']
-<<<<<<< HEAD
-    if method in methods.get_methods():
-        method_path, recipe_path = methods.return_method(method)
-        config.read(method_path)
-=======
     if method in get_methods():
         config_path, recipe_path = return_method(method)
         config.read(config_path)
->>>>>>> e217266f
     elif os.path.isfile(method):
         config.read(method)
         recipe_path = None
