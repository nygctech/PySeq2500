"""
TODO:

"""

import time
import logging
import os
from os.path import join
import sys
import configparser
import threading
import argparse


from . import methods
from . import args
from . import focus

                                                                                # Global int to track # of errors during start up
def error(*args):
    """Keep count of errors and print to logger and/or console."""

    global n_errors

    i = 0
    if isinstance(args[0], logging.Logger):
        logger = args[0]
        i = 1

    msg = 'ERROR::'
    for a in args[i:]:
        msg = msg + str(a) + ' '
    if i is 0:
        print(msg)
    else:
        logger.log(21, msg)

    n_errors += 1

    return n_errors

##########################################################
## Flowcell Class ########################################
##########################################################
class Flowcell():
    """HiSeq 2500 System :: Flowcell

       **Attributes:**
       - position (str): Flowcell is at either position A (left slot )
         or B (right slot).
       - recipe_path (path): Path to the recipe.
       - recipe (file): File handle for the recipe.
       - first_line (int): Line number for the recipe to start from on the
         initial cycle.
       - cycle (int): The current cycle.
       - total_cycles (int): Total number of the cycles for the experiment.
       - history ([[int,],[str,],[str,]]): Timeline of flowcells events, the
         1st column is the timestamp, the 2nd column is the event, and the
         3rd column is an event specific detail.
       - sections (dict): Dictionary of section names keys and coordinate
         positions of the sections on the flowcell values.
       - stage (dict): Dictionary of section names keys and stage positioning
         and imaging details of the sections on the flowcell values.
       - thread (int): Thread id of the current event on the flowcell.
       - signal_event (str): Event that signals the other flowcell to continue
       - wait_thread (threading.Event()): Blocks other flowcell until current
         flowcell reaches signal event.
       - waits_for (str): Flowcell A waits for flowcell B and vice versa.
       - pump_speed (dict): Dictionary of pump scenario keys and pump speed
         values.
       - volume (dict): Keys are events/situations and values are volumes
         in uL to use at the event/situation.
       - filters (dict): Dictionary of filter set at each cycle, c: em, ex1, ex2.
       - IMAG_counter (None/int): Counter for multiple images per cycle.
       - events_since_IMAG (list): Record events since last IMAG step.
       - temp_timer: Timer to check temperature of flowcell.
       - temperature (float): Set temperature of flowcell in °C.
       - temp_interval (float): Interval in seconds to check flowcell temperature.

    """

    def __init__(self, position):
        """Constructor for flowcells

           **Parameters:**
           - position (str): Flowcell is at either position A (left slot) or
             B (right slot).

        """

        self.recipe_path = None
        self.recipe = None
        self.first_line = None
        self.cycle = 0                                                          # Current cycle
        self.total_cycles = 0                                                   # Total number of cycles for experiment
        self.history = [[],[],[]]                                               # summary of events in flowcell history
        self.sections = {}                                                      # coordinates of flowcell of sections to image
        self.stage = {}                                                         # stage positioning info for each section
        self.thread = None                                                      # threading to do parallel actions on flowcells
        self.signal_event = None                                                # defines event that signals the next flowcell to continue
        self.wait_thread = threading.Event()                                    # blocks next flowcell until current flowcell reaches signal event
        self.waits_for = None                                                   # position of the flowcell that signals current flowcell to continue
        self.pump_speed = {}
        self.volume = {'main':None,'side':None,'sample':None,'flush':None}      # Flush volume
        self.filters = {}                                                       # Dictionary of filter set at each cycle, c: em, ex1, ex2
        self.IMAG_counter = None                                                # Counter for multiple images per cycle
        self.events_since_IMAG = []                                             # List events since last IMAG step
        self.temp_timer = None                                                  # Timer to check temperature of flowcell
        self.temperature = None                                                 # Set temperature of flowcell
        self.temp_interval = None                                               # Interval in minutes to check flowcell temperature

        while position not in ['A', 'B']:
            print('Flowcell must be at position A or B')
            position = input('Enter A or B for ' + str(position) + ' : ')

        self.position = position


    def addEvent(self, event, command):
        """Record history of events on flow cell.

           **Parameters:**
           - instrument (str): Type of event can be valv, pump, hold, wait, or
             imag.
           - command (str): Details specific to each event such as hold time,
             buffer, event to wait for, z planes to image, or pump volume.

           **Returns:**
           - int: A time stamp of the last event.

        """

        self.history[0].append(time.time())                                     # time stamp
        self.history[1].append(event)                                           # event (valv, pump, hold, wait, imag)
        self.history[2].append(command)                                         # details such hold time, buffer, event to wait for
        self.events_since_IMAG.append(event)
        if event is 'PORT':
            self.events_since_IMAG.append(command)
        if event in ['IMAG', 'STOP']:
            self.events_since_IMAG.append(event)

        return self.history[0][-1]                                              # return time stamp of last event


    def restart_recipe(self):
        """Restarts the recipe and returns the number of completed cycles."""

        # Restart recipe
        if self.recipe is not None:
            self.recipe.close()
        self.recipe = open(self.recipe_path)
        # Increase cycle counter
        self.cycle += 1
        # Reset image counter (if mulitple images per cycle)
        if self.IMAG_counter is not None:
            self.IMAG_counter = 0

        msg = 'PySeq::'+self.position+'::'
        if self.cycle > self.total_cycles:
            # Flowcell completed all cycles
            hs.message(msg+'Completed '+ str(self.total_cycles) + ' cycles')
            hs.T.fc_off(fc.position)
            self.temperature = None
            do_rinse(self)
            if self.temp_timer is not None:
                self.temp_timer.cancel()
                self.temp_timer = None

        else:
            # Start new cycle
            restart_message = msg+'Starting cycle '+str(self.cycle)
            self.thread = threading.Thread(target = hs.message,
                                           args = (restart_message,))

        thread_id = self.thread.start()

        return self.cycle


    def endHOLD(self):
        """Ends hold for incubations in buffer, returns False."""

        msg = 'PySeq::'+self.position+'::cycle'+str(self.cycle)+'::Hold stopped'
        hs.message(msg)

        return False



##########################################################
## Setup Flowcells #######################################
##########################################################

def setup_flowcells(first_line, IMAG_counter):
    """Read configuration file and create flowcells.

       **Parameters:**
       - first_line (int): Line number for the recipe to start from on the
         initial cycle.

       **Returns:**
       - dict: Dictionary of flowcell position keys with flowcell object values.

    """

    experiment = config['experiment']
    method = experiment['method']
    method = config[method]

    flowcells = {}
    for sect_name in config['sections']:
        position = config['sections'][sect_name]
        AorB, coord  = position.split(':')
        # Create flowcell if it doesn't exist
        if AorB not in flowcells.keys():
            fc = Flowcell(AorB)
            fc.recipe_path = experiment['recipe path']
            fc.first_line = first_line
<<<<<<< HEAD
            fc.volume['main'] = int(method.get('main prime volume', fallback=500))
            fc.volume['side'] = int(method.get('side prime volume', fallback=350))
            fc.volume['sample'] = int(method.get('sample prime volume', fallback=250))
            fc.volume['flush'] = int(method.get('flush volume', fallback=1000))
            fs = int(method.get('flush flowrate',fallback=700))
            fc.pump_speed['flush'] = fs
            ps = int(method.get('prime flowrate',fallback=100))
            fc.pump_speed['prime'] = ps
            rs = int(method.get('reagent flowrate', fallback=40))
            fc.pump_speed['reagent'] = rs
=======
            fc.flush_volume['main'] = int(method.get('main flush volume', fallback=500))
            fc.flush_volume['side'] = int(method.get('side flush volume', fallback=350))
            fc.flush_volume['sample'] = int(method.get('sample flush volume', fallback=250))
            fc.pump_speed['flush'] = int(method.get('flush speed',fallback=700))
            fc.pump_speed['reagent'] = int(method.get('reagent speed', fallback=40))
>>>>>>> 5c28884a
            fc.total_cycles = int(config.get('experiment','cycles'))
            fc.temp_interval = float(method.get('temperature interval', fallback=5))*60
            if IMAG_counter > 1:
                fc.IMAG_counter = 0
            flowcells[AorB] = fc

        # Add section to flowcell
        if sect_name in flowcells[AorB].sections:
            error('ConfigFile::', sect_name, 'duplicated on flowcell', AorB)
        else:
            coord = coord.split(',')
            flowcells[AorB].sections[sect_name] = []                            # List to store coordinates of section on flowcell
            flowcells[AorB].stage[sect_name] = {}                               # Dictionary to store stage position of section on flowcell
            for i in range(4):
                try:
                    flowcells[AorB].sections[sect_name].append(float(coord[i]))
                except:
                    error('ConfigFile::No position for', sect_name)

        # if runnning mulitiple flowcells...
        # Define first flowcell
        # Define prior flowcell signals to next flowcell
        if len(flowcells) > 1:
            flowcell_list = [*flowcells]
            for fc in flowcells.keys():
                flowcells[fc].waits_for = flowcell_list[
                    flowcell_list.index(fc)-1]
            if experiment['first flowcell'] not in flowcells:
                error('ConfigFile::First flowcell does not exist')
            if isinstance(IMAG_counter, int):
                error('Recipe::Need WAIT before IMAG with 2 flowcells.')

    # table = {}
    # for fc in flowcells:
    #     table[fc] = flowcells[fc].sections.keys()
    # print('Flowcell section summary')
    # print(tabulate.tabulate(table, headers = 'keys', tablefmt = 'presto'))
    #
    # userYN('Confirm flowcell(s)')

    return flowcells


##########################################################
## Parse lines from recipe ###############################
##########################################################
def parse_line(line):
    """Parse line and return event (str) and command (str).

       If line starts with the comment character, #, then None is return for
       both event and command.
    """


    comment_character = '#'
    #delimiter = '\t'
    no_comment = line.split(comment_character)[0]                               # remove comment
    sections = no_comment.split(':')
    if len(sections) == 2:
        event = sections[0].strip()                                             # first section is event
        event = event[0:4]                                                      # event identified by first 4 characters
        command = sections[1]                                                   # second section is command
        command = command.strip()                                               # remove space
    else:
        event = None
        command = None

    return event, command


##########################################################
## Setup Logging #########################################
##########################################################
def setup_logger():
    """Create a logger and return the handle."""

    # Get experiment info from config file
    experiment = config['experiment']
    experiment_name = experiment['experiment name']
    # Make directory to save data
    save_path = join(experiment['save path'],experiment_name)
    if not os.path.exists(save_path):
        os.mkdir(save_path)
    # Make directory to save logs
    log_path = join(save_path, experiment['log path'])
    if not os.path.exists(log_path):
        os.mkdir(log_path)

    # Create a custom logger
    logger = logging.getLogger(__name__)
    logger.setLevel(10)

    # Create console handler
    c_handler = logging.StreamHandler()
    c_handler.setLevel(21)
    # Create file handler
    f_log_name = join(log_path,experiment_name + '.log')
    f_handler = logging.FileHandler(f_log_name)
    f_handler.setLevel(logging.INFO)

    # Create formatters and add it to handlers
    c_format = logging.Formatter('%(asctime)s - %(message)s', datefmt = '%Y-%m-%d %H:%M')
    f_format = logging.Formatter('%(asctime)s - %(message)s')
    c_handler.setFormatter(c_format)
    f_handler.setFormatter(f_format)

    # Add handlers to the logger
    logger.addHandler(c_handler)
    logger.addHandler(f_handler)

    # Save copy of config with log
    config_path = join(log_path,'config.cfg')
    with open(config_path, 'w') as configfile:
        config.write(configfile)

    return logger

def write_obj_pos(section, cycle):
    """Write the objective position used at *cycle* number for *section*.

       The objective position is written to a config file. Each section in
       config file corresponds to a section name on a flowcell. Each item in a
       section is a cycle number with the objective position used to image at
       that cycle.

       **Parameters:**
       - section (string): Name of the section.
       - cycle (int): Cycle number.

       **Returns:**
       - file: Handle of the config file.

     """

    section = str(section)
    cycle = str(cycle)
    focus_config = configparser.ConfigParser()
    if os.path.exists(join(hs.log_path, 'focus_config.cfg')):
        focus_config.read(join(hs.log_path, 'focus_config.cfg'))

    if section not in focus_config.sections():
        focus_config.add_section(section)

    focus_config.set(section, cycle, str(hs.obj.position))

    with open(join(hs.log_path, 'focus_config.cfg'), 'w') as configfile:
        focus_config.write(configfile)

    return configfile

def get_obj_pos(section, cycle):
    """Read the objective position at *cycle* number for *section*.

       Used to specify/change the objective position used for imaging or
       re-autofocus on the section next imaging round. Specifying the objective
       position at a cycle prior to imaging will skip the autofocus routine and
       start imaging the section at the specified objective position. If using
       the 'partial once' or 'full once' autofocus routine and the objective
       position is specifed as None at a cycle prior to imaging, the previously
       used objective position will be discarded and a new objective position
       will be found with the autofocus routine.

       **Parameters:**
       - section (string): Name of the section.
       - cycle (int): Cycle number.

       **Returns:**
       - int: Objective position to use (or None if not specified)

     """
    section = str(section)
    cycle = str(cycle)
    focus_config = configparser.ConfigParser()
    obj_pos = None
    if os.path.exists(join(hs.log_path, 'focus_config.cfg')):
        focus_config.read(join(hs.log_path, 'focus_config.cfg'))
        if focus_config.has_option(section, cycle):
            try:
                obj_pos = int(focus_config.get(section, cycle))
                if hs.obj.min_z <= obj_pos <= hs.obj.max_z:
                    pass
                else:
                    obj_pos = None
            except:
                obj_pos = None

    return obj_pos



def configure_instrument(virtual, IMAG_counter, port_dict):
    """Configure and check HiSeq settings."""

    global n_errors

    experiment = config['experiment']
    method = experiment['method']
    method = config[method]

    try:
        total_cycles = int(experiment.get('cycles'))
    except:
        error('ConfigFile:: Cycles not specified')

    # Creat HiSeq Object
    if virtual:
        from . import virtualHiSeq
        hs = virtualHiSeq.HiSeq(logger)
    else:
        import pyseq
        hs = pyseq.HiSeq(logger)

    # Check side ports
    try:
        side_ports = method.get('side ports', fallback = '9,21,22,23,24')
        side_ports = side_ports.split(',')
        side_ports = list(map(int, side_ports))
    except:
        error('ConfigFile:: Side ports not valid')
    # Check sample port
    try:
        sample_port = int(method.get('sample port', fallback = 20))
    except:
        error('ConfigFile:: Sample port not valid')
    # Check barrels per lane make sense:
    n_barrels = int(method.get('barrels per lane', fallback = 1))               # Get method specific pump barrels per lane, fallback to 1
    if n_barrels not in [1,2,4,8]:
        error('ConfigFile:: Barrels per lane must be 1, 2, 4 or 8')
    # Check inlet ports, note switch inlet ports in initialize_hs
    inlet_ports = int(method.get('inlet ports', fallback = 2))
    if inlet_ports not in [2,8]:
        error('MethodFile:: inlet ports must be 2 or 8.')

    variable_ports = method.get('variable reagents', fallback = None)
    hs.z.image_step = int(method.get('z position', fallback = 21500))

    for fc in flowcells.values():
        AorB = fc.position
        hs.v24[AorB].side_ports = side_ports
        hs.v24[AorB].sample_port = sample_port
        hs.v24[AorB].port_dict = port_dict                                      # Assign ports on HiSeq
        if variable_ports is not None:
            v_ports = variable_ports.split(',')
            for v in v_ports:                                                   # Assign variable ports
                hs.v24[AorB].variable_ports.append(v.strip())
        hs.p[AorB].update_limits(n_barrels)                                     # Assign barrels per lane to pump
        for section in fc.sections:                                             # Convert coordinate sections on flowcell to stage info
            pos = hs.position(AorB, fc.sections[section])
            fc.stage[section] = pos
            fc.stage[section]['z_pos'] = [hs.z.image_step]*3

    ## TODO: Changing laser color unecessary for now, revist if upgrading HiSeq
    # Configure laser color & filters
    # colors = [method.get('laser color 1', fallback = 'green'),
    #           method.get('laser color 2', fallback = 'red')]
    # for i, color in enumerate(default_colors):
    #     if color is not colors[i]:
    #         laser = hs.lasers.pop(color)                                        # Remove default laser color
    #         hs.lasers[colors[i]] = laser                                        # Add new laser
    #         hs.lasers[colors[i]].color = colors[i]                              # Update laser color
    #         hs.optics.colors[i] = colors[i]                                     # Update laser line color

    # Check laser power
    for color in hs.lasers.keys():
        lp = int(method.get(color+' laser power', fallback = 10))
        if hs.lasers[color].min_power <= lp <= hs.lasers[color].max_power:
            hs.lasers[color].set_point = lp
        else:
            error('MethodFile:: Invalid '+color+' laser power')

    #Check filters for laser at each cycle are valid
    hs.optics.cycle_dict = check_filters(hs.optics.cycle_dict, hs.optics.ex_dict)
    focus_filters = [method.get('gree focus filter', fallback = 2.0),
                     method.get('red focus filter', fallback = 2.0)]
    for i, f in enumerate(focus_filters):
        if f not in hs.optics.ex_dict[hs.optics.colors[i]]:
            error('ConfigFile:: Focus filter not valid.')
        else:
            hs.optics.focus_filters[i] = focus_filters[i]

    # Check Autofocus Settings
    hs.AF = method.get('autofocus', fallback = 'partial once')
    if hs.AF not in ['partial', 'partial once', 'full', 'full once', None]:
        error('ConfigFile:: Auto focus method not valid.')
    #Enable/Disable z stage
    hs.z.active = method.getboolean('enable z stage', fallback = True)
    # Get focus Tolerance
    hs.focus_tol = float(method.get('focus tolerance', fallback = 0))

    hs.bundle_height = int(method.get('bundle height', fallback = 128))
    hs.overlap = int(method.get('overlap', fallback = 0))

    # Assign output directory
    save_path = experiment['save path']
    experiment_name = experiment['experiment name']
    save_path = join(experiment['save path'], experiment['experiment name'])
    if not os.path.exists(save_path):
        try:
            os.mkdir(save_path)
        except:
            error('ConfigFile:: Save path not valid.')
    # Assign image directory
    image_path = join(save_path, experiment['image path'])
    if not os.path.exists(image_path):
        os.mkdir(image_path)
    hs.image_path = image_path
    # Assign log directory
    log_path = join(save_path, experiment['log path'])
    if not os.path.exists(log_path):
        os.mkdir(log_path)
    hs.log_path = log_path

    return hs

def confirm_settings():
    """Have user confirm the HiSeq settings before experiment."""

    experiment = config['experiment']
    method = experiment['method']
    method = config[method]
    total_cycles = int(experiment['cycles'])
    # Print settings to screen
    try:
        import tabulate
        print_table = True
    except:
        print_table = False

    # Experiment summary
    print()
    print('-'*80)
    print()
    print(experiment['experiment name'], 'summary')
    print()
    print('method:', experiment['method'])
    print('recipe:', method['recipe'])
    print('cycles:', experiment['cycles'])
    print('save path:', experiment['save path'])
    print('z stage active:', hs.z.active)
    print()
    if not userYN('Confirm experiment'):
        sys.exit()
    print()

    # Flowcell summary
    table = {}
    for fc in flowcells:
        table[fc] = flowcells[fc].sections.keys()
    print('-'*80)
    print()
    print('Flowcells:')
    print()
    if print_table:
        print(tabulate.tabulate(table, headers = 'keys', tablefmt = 'presto'))
    else:
        print(table)
    print()
    if not userYN('Confirm flowcells'):
        sys.exit()
    print()

    # Valve summary:
    table = []
    ports = []
    for port in port_dict:
        if not isinstance(port_dict[port], dict):
            ports.append(int(port_dict[port]))
            table.append([port_dict[port], port])
    print('-'*80)
    print()
    print('Valve:')
    print()
    if print_table:
        print(tabulate.tabulate(table, headers=['port', 'reagent'], tablefmt = 'presto'))
    else:
        print(table)
    print()
    if not userYN('Confirm valve assignment'):
        sys.exit()
    print()

    # Pump summary:
    AorB = [*flowcells.keys()][0]
    fc = flowcells[AorB]
    print('-'*80)
    print()
    print('Pump Settings:')
    print()
    inlet_ports = int(method.get('inlet ports', fallback = 2))
    print('Reagents pumped through', inlet_ports, 'port inlet')
    print(hs.p[AorB].n_barrels, 'syringe pump barrels per flowlane')
    print('Flush volume:',fc.volume['flush'], 'μL')
    if any([True for port in ports if port in [*range(1,9),*range(10,20)]]):
        print('Main prime volume:', fc.volume['main'], 'μL')
    if any([True for port in ports if port in [9,21,22,23,24]]):
        print('Side prime volume:', fc.volume['side'], 'μL')
    if 20 in ports:
        print('Sample prime volume:', fc.volume['sample'], 'μL')
    print('Flush flowrate:',fc.pump_speed['flush'], 'μL/min')
    print('Prime flowrate:',fc.pump_speed['prime'], 'μL/min')
    print('Reagent flowrate:',fc.pump_speed['reagent'], 'μL/min')
    print()
    if not userYN('Confirm pump settings'):
        sys.exit()

    # Cycle summary:

    variable_ports = hs.v24[AorB].variable_ports
    table = []
    for cycle in range(1,total_cycles+1):
        row = []
        row.append(cycle)
        if len(variable_ports) > 0:
            for vp in variable_ports:
                row.append(port_dict[vp][cycle])
        if IMAG_counter > 0:
            colors = [*hs.optics.cycle_dict.keys()]
            for color in colors:
                row.append(hs.optics.cycle_dict[color][cycle])
        else:
            colors = []
        table.append(row)



    print('-'*80)
    print()
    print('Cycles:')
    print()
    if len(variable_ports) + len(colors) > 0:
        headers = ['cycle', *variable_ports, *colors]
        if print_table:
            print(tabulate.tabulate(table, headers, tablefmt='presto'))
        else:
            print(headers)
            print(table)
        print()
        stop_experiment = not userYN('Confirm cycles')
    else:
        if total_cycles == 1:
            stop_experiment = not userYN('Confirm only 1 cycle')
        else:
            stop_experiment = not userYN('Confirm all', total_cycles, 'cycles are the same')
    if stop_experiment:
        sys.exit()
    print()


    if IMAG_counter > 0:
        print('-'*80)
        print()
        print('Imaging settings:')
        print()
        laser_power = [hs.lasers['green'].set_point,
                       hs.lasers['red'].set_point]
        print('green laser power:', laser_power[0], 'mW')
        print('red laser power:',laser_power[1], 'mW')
        print('autofocus:', hs.AF)
        if hs.focus_tol > 0:
            print('focus_tolerance', hs.focus_tol, 'um')
        for i, filter in enumerate(hs.optics.focus_filters):
            if filter == 'home':
                focus_laser_power = 0
            elif filter == 'open':
                focus_laser_power = laser_power[i]
            else:
                focus_laser_power = laser_power[i]*10**(-float(filter))
            print(colors[i+1], 'focus laser power ~', focus_laser_power, 'mW')
        print('z stage step position when imaging:', hs.z.image_step)
        print()
        if not userYN('Confirm imaging settings'):
            sys.exit()

    # Check if previous focus positions have been found, and confirm to use
    if os.path.exists(join(hs.log_path, 'focus_config.cfg')):

        focus_config = configparser.ConfigParser()
        focus_config.read(join(hs.log_path, 'focus_config.cfg'))
        cycles = 0
        sections = []
        for section in config.options('sections'):
            if focus_config.has_section(section):
                sections.append(section)
                n_focus_cycles = len(focus_config.options(section))
                if n_focus_cycles > cycles:
                    cycles = n_focus_cycles

        table = []
        for section in sections:
            row = []
            row.append(section)
            for c in range(1,cycles+1):
                if focus_config.has_option(section, str(c)):
                    row.append(focus_config[section][str(c)])
                else:
                    row.append(None)
            table.append(row)

        if len(sections) > 0 and cycles > 0:
            print('-'*80)
            print()
            print('Previous Autofocus Objective Positions:')
            print()
            headers = ['section', *['cycle'+str(c) for c in range(1,cycles+1)]]
            if print_table:
                print(tabulate.tabulate(table, headers, tablefmt='presto'))
            else:
                print(headers)
                print(table)
            print()
            if not userYN('Confirm using previous autofocus positions'):
                sys.exit()
            print()

##########################################################
## Setup HiSeq ###########################################
##########################################################
def initialize_hs(virtual, IMAG_counter):
    """Initialize the HiSeq and return the handle."""

    global n_errors

    experiment = config['experiment']
    method = experiment['method']
    method = config[method]

    if n_errors is 0:

        x_homed = hs.initializeInstruments()
        if not x_homed:
            error('HiSeq:: X-Stage did not home correctly')
        hs.initializeCams(logger)

        # HiSeq Settings
        inlet_ports = int(method.get('inlet ports', fallback = 2))
        hs.move_inlet(inlet_ports)                                              # Move to 2 or 8 port inlet

        # Set laser power
        for color in hs.lasers.keys():
            laser_power = int(method.get(color+' laser power', fallback = 10))
            hs.lasers[color].set_power(laser_power)
            if IMAG_counter > 0:
                if not hs.lasers[color].on:
                    error('HiSeq:: Lasers did not turn on.')

        hs.f.LED('A', 'off')
        hs.f.LED('B', 'off')
        LED('all', 'startup')

        hs.move_stage_out()

    return hs


##########################################################
## Check Instructions ####################################
##########################################################
def check_instructions():
    """Check the instructions for errors.

       **Returns:**
       - first_line (int): Line number for the recipe to start from on the
       initial cycle.
       - IMAG_counter (int): The number of imaging steps.

    """

    method = config.get('experiment', 'method')
    method = config[method]

    first_port = method.get('first port', fallback = None)                      # Get first reagent to use in recipe
    try:
        first_port = int(first_port)
        first_line = first_port
        first_port = None
    except:
        first_line = 0

    variable_ports = method.get('variable reagents', fallback  = None)


    valid_wait = []
    ports = []
    for port in config['reagents'].items():
        ports.append(port[1])
    if variable_ports is not None:
        variable_ports = variable_ports.split(',')
        for port in variable_ports:
            ports.append(port.strip())
    valid_wait = ports
    valid_wait.append('IMAG')
    valid_wait.append('STOP')
    valid_wait.append('TEMP')

    f = open(config['experiment']['recipe path'])

    IMAG_counter = 0.0
    wait_counter = 0
    line_num = 1

    #Remove blank lines
    f_ = [line for line in f if line.strip()]
    f.close()

    for line in f_:
        instrument, command = parse_line(line)

        if instrument == 'PORT':
            # Make sure ports in instruction files exist in port dictionary in config file
            if command not in ports:
                error('Recipe::', command, 'on line', line_num,
                      'is not listed as a reagent')

            #Find line to start at for first cycle
            if first_line == 0 and first_port is not None:
                if command.find(first_port) != -1:
                    first_line = line_num

        # Make sure pump volume is a number
        elif instrument == 'PUMP':
            if command.isdigit() == False:
                error('Recipe::Invalid volume on line', line_num)

        # Make sure wait command is valid
        elif instrument == 'WAIT':
            wait_counter += 1
            if command not in valid_wait:
                error('Recipe::Invalid wait command on line', line_num)

        # Make sure z planes is a number
        elif instrument == 'IMAG':
            IMAG_counter = int(IMAG_counter + 1)
            # Flag to make check WAIT is used before IMAG for 2 flowcells
            if wait_counter >= IMAG_counter:
                IMAG_counter = float(IMAG_counter)
            if command.isdigit() == False:
                error('Recipe::Invalid number of z planes on line', line_num)

        # Make sure hold time (minutes) is a number
        elif instrument == 'HOLD':
            if command.isdigit() == False:
                if command != 'STOP':
                    error('Recipe::Invalid time on line', line_num)
                else:
                    print('WARNING::HiSeq will stop until user input at line',
                           line_num)
        elif instrument == 'TEMP':
            if not command.isdigit():
                error('Recipe::Invalid temperature on line', line_num)
        # # Warn user that HiSeq will completely stop with this command
        # elif instrument == 'STOP':
        #     print('WARNING::HiSeq will stop until user input at line',
        #            line_num)
        # Make sure the instrument name is valid
        else:
            error('Recipe::Bad instrument name on line',line_num)
            print(line)

        line_num += 1

    return first_line, IMAG_counter

##########################################################
## Check Ports ###########################################
##########################################################
def check_ports():
    """Check for port errors and return a port dictionary.

    """

    method = config.get('experiment', 'method')
    method = config[method]
    total_cycles = int(config.get('experiment', 'cycles'))

    # Get cycle and port information from configuration file
    valve = config['reagents']                                                   # Get dictionary of port number of valve : name of reagent
    cycle_variables = method.get('variable reagents', fallback = None )         # Get list of port names in recipe that change every cycle
    cycle_reagents = config['cycles'].items()                                   # Get variable reagents that change with each cycle

    port_dict = {}

    # Make sure there are no duplicated names in the valve
    if len(valve.values()) != len(set(valve.values())):
        error('ConfigFile: Reagent names are not unique')

    if len(valve) > 0:
        # Create port dictionary
        for port in valve.keys():
            try:
                port_dict[valve[port]] = int(port)
            except:
                error('ConfigFile:List reagents as n (int) = name (str) ')

        # Add cycle variable port dictionary
        if cycle_variables is not None:
            cycle_variables = cycle_variables.split(',')
            for variable in cycle_variables:
                variable = variable.replace(' ','')
                if variable in port_dict:
                    error('ConfigFile::Variable', variable, 'can not be a reagent')
                else:
                    port_dict[variable] = {}

            # Fill cycle variable port dictionary with cycle: reagent name
            for cycle in cycle_reagents:
                reagent = cycle[1]
                variable, cyc_number = cycle[0].split(' ')
                if reagent in valve.values():
                    if variable in port_dict:
                        port_dict[variable][int(cyc_number)] = reagent
                    else:
                        error('ConfigFile::', variable, 'not listed as variable reagent')
                else:
                    error('ConfigFiles::Cycle reagent:', reagent, 'does not exist on valve')

            # Check number of reagents in variable reagents matches number of total cycles
            for variable in cycle_variables:
                variable = variable.replace(' ','')
                if len(port_dict[variable]) != total_cycles:
                    error('ConfigFile::Number of', variable, 'reagents does not match experiment cycles')

    else:
        print('WARNING::No ports are specified')

    # table = []
    # for port in port_dict:
    #     if not isinstance(port_dict[port], dict):
    #         table.append([port_dict[port], port])
    # print('Valve summary')
    # print(tabulate.tabulate(table, headers=['port', 'reagent'], tablefmt = 'presto'))

    return port_dict



def check_filters(cycle_dict, ex_dict):
    """Check filter section of config file.

       **Errors:**
       - Invalid Filter: System exits when a listed filter does not match
       configured filters on the HiSeq.
       - Duplicate Cycle: System exists when a filter for a laser is listed for
         the same cycle more than once.
       - Invalid laser: System exits when a listed laser color does not match
       configured laser colors on the HiSeq.

    """

    colors = [*cycle_dict.keys()]

    # Check laser, cycle, and filter are valid
    cycle_filters = config['filters'].items()
    for item in cycle_filters:
        # Get laser cycle = filter
        filter = item[1]

        # filters are floats, except for home and open,
        # and emission (True/False)
        if filter.lower() in ['true', 'yes', '1', 't', 'y']:
            filter = True
        elif filter.lower() in ['false', 'no', '0', 'f', 'n']:
            filter = False
        elif filter not in ['home','open']:
            filter = float(filter)
        laser, cycle = item[0].split()
        cycle = int(cycle)

        # Check if laser is valid, can use partial match ie, g or G for green
        if laser in colors:
            laser = [laser]
        else:
            laser = [colors[i] for i, c in enumerate(colors) if laser.lower() in c[0]]

        if len(laser) > 0:
            laser = laser[0]
            if laser in ex_dict.keys():
                if filter in ex_dict[laser]:
                    if cycle not in cycle_dict[laser]:
                        cycle_dict[laser][cycle] = filter
                    else:
                        error('ConfigFile::Duplicated cycle for', laser, 'laser')
            elif laser == 'em':
                if isinstance(filter, bool):
                    if cycle not in cycle_dict[laser]:
                        cycle_dict[laser][cycle] = filter
                    else:
                        error('ConfigFile::Duplicated emission filter cycle')
            else:
                error('ConfigFile::Invalid filter for', laser, 'laser')
        else:
            error('ConfigFile:Invalid laser')

    # Add default/home to cycles with out filters specified
    method = config.get('experiment', 'method')
    method = config[method]
    for c in range(1,int(config.get('experiment','cycles'))+1):
        if c not in cycle_dict[colors[0]]:
            cycle_dict[colors[0]][c] = method.get(
                                       'default em filter',
                                        fallback = 'True')
        if c not in cycle_dict[colors[1]]:
            cycle_dict[colors[1]][c] = method.get(
                                       'default green filter',
                                        fallback = 'home')
        if c not in cycle_dict[colors[2]]:
            cycle_dict[colors[2]][c] = method.get(
                                       'default red filter',
                                        fallback = 'home')

    return cycle_dict



def LED(AorB, indicate):
    """Control front LEDs to communicate what the HiSeq is doing.

       **Parameters:**
       - AorB (str): Flowcell position (A or B), or all.
       - indicate (str): Current action of the HiSeq or state of the flowcell.

        ===========  ===========  =============================
        LED MODE      indicator   HiSeq Action / Flowcell State
        ===========  ===========  ===================================================
        off              off      The flowcell is not in use.
        yellow          error     There is an error with the flowcell.
        green          startup    The HiSeq is starting up or shutting down
        pulse green     user      The HiSeq requires user input
        blue            sleep     The flowcell is holding or waiting.
        pulse blue      awake     HiSeq valve, pump, or temperature action on the flowcell.
        sweep blue     imaging    HiSeq is imaging the flowcell.
        ===========  ===========  ========================================

    """

    fc = []
    if AorB in flowcells.keys():
        fc = [AorB]
    elif AorB == 'all':
        fc = [*flowcells.keys()]

    for AorB in fc:
        if indicate == 'startup':
            hs.f.LED(AorB, 'green')
        elif indicate == 'user':
            hs.f.LED(AorB, 'pulse green')
        elif indicate == 'error':
            hs.f.LED(AorB, 'yellow')
        elif indicate == 'sleep':
            hs.f.LED(AorB, 'blue')
        elif indicate == 'awake':
            hs.f.LED(AorB, 'pulse blue')
        elif indicate == 'imaging':
            hs.f.LED(AorB, 'sweep blue')
        elif indicate == 'off':
            hs.f.LED(AorB, 'off')

    return True

def userYN(*args):
    """Ask a user a Yes/No question and return True if Yes, False if No."""

    question = ''
    for a in args:
        question += str(a) + ' '

    response = True
    while response:
        answer = input(question + '? Y/N = ')
        answer = answer.upper().strip()
        if answer == 'Y':
            response = False
            answer = True
        elif answer == 'N':
            response = False
            answer = False

    return answer



def do_flush():
    """Flush all, some, or none of lines."""

    AorB_ = [*flowcells.keys()][0]
    port_dict = hs.v24[AorB_].port_dict

    # Select lines to flush
    LED('all', 'user')
    confirm = False
    while not confirm:
        flush_ports = input("Flush all, some, or none of the lines? ")
        if flush_ports.strip().lower() == 'all':
            flush_all = True
            flush_ports = [*port_dict.keys()]
            for vp in hs.v24[AorB_].variable_ports:
                if vp in flush_ports:
                    flush_ports.remove(vp)
            confirm = userYN('Confirm flush all lines')
        elif flush_ports.strip().lower() in ['none', 'N', 'n', '']:
            flush_ports = []
            confirm = userYN('Confirm skip flushing lines')
        else:
            good =[]
            bad = []
            for fp in flush_ports.split(','):
                fp = fp.strip()
                if fp in port_dict.keys():
                    good.append(fp)
                else:
                    try:
                        fp = int(fp)
                        if fp in range(1,hs.v24[AorB_].n_ports+1):
                            good.append(fp)
                        else:
                            bad.append(fp)
                    except:
                        bad.append(fp)
            if len(bad) > 0:
                print('Valid ports:', *good)
                print('Invalid ports:', *bad)
                confirm = not userYN('Re-enter lines to flush')
            else:
                confirm = userYN('Confirm only flushing',*good)

            if confirm:
                flush_ports = good

    if len(flush_ports) > 0:
        print('Lock temporary flowcell(s) on to stage')
        print('Place all valve input lines in water')
        ready = True
        while ready:
            ready = not userYN('Ready to continue')

        LED('all', 'startup')

        # Flush ports
        speed = flowcells[AorB_].pump_speed['flush']
        volume = flowcells[AorB_].volume['flush']
        for port in flush_ports:
            if port in hs.v24[AorB_].variable_ports:
                flush_ports.append(*hs.v24[AorB_].port_dict[port].values())
            else:
                hs.message('Flushing ' + str(port))
                for fc in flowcells.values():
                    AorB = fc.position
                    fc.thread = threading.Thread(target=hs.v24[AorB].move,
                                                 args=(port,))
                    fc.thread.start()
                alive = True
                while alive:
                    alive_ = []
                    for fc in flowcells.values():
                        alive_.append(fc.thread.is_alive())
                        alive = any(alive_)
                for fc in flowcells.values():
                    AorB = fc.position
                    fc.thread = threading.Thread(target=hs.p[AorB].pump,
                                                 args=(volume, speed,))
                    fc.thread.start()
                alive = True
                while alive:
                    alive_ = []
                    for fc in flowcells.values():
                        alive_.append(fc.thread.is_alive())
                        alive = any(alive_)

##########################################################
## Flush Lines ###########################################
##########################################################
def do_prime():
    """Prime lines with all reagents in config if prompted."""

    LED('all', 'user')

    ## Flush lines
    confirm = False
    while not confirm:
        flush_YorN = userYN("Prime lines")
        if flush_YorN:
            confirm = userYN("Confirm prime lines")
        else:
            confirm = userYN("Confirm skip priming lines")
    # LED('all', 'startup')
    # hs.z.move([0,0,0])
    # hs.move_stage_out()
    #LED('all', 'user')

    if flush_YorN:
        print('Lock temporary flowcell(s) on to stage')
        print('Place all valve input lines in reagents')
        ready = True
        while ready:
            ready = not userYN('Ready to continue')

        #Flush all lines
        LED('all', 'startup')
        while True:
            AorB_ = [*flowcells.keys()][0]
            port_dict = hs.v24[AorB_].port_dict
            speed = flowcells[AorB_].pump_speed['prime']

            for port in port_dict.keys():
                if isinstance(port_dict[port], int):
                    hs.message('Priming ' + str(port))
                    for fc in flowcells.values():
                        port_num = port_dict[port]
                        AorB = fc.position
                        fc.thread = threading.Thread(target=hs.v24[AorB].move,
                                                     args=(port,))
                        fc.thread.start()
                    alive = True
                    while alive:
                        alive_ = []
                        for fc in flowcells.values():
                            alive_.append(fc.thread.is_alive())
                            alive = any(alive_)
                    for fc in flowcells.values():
                        if port_num in hs.v24[AorB].side_ports:
                            volume = fc.volume['side']
                        elif port_num == hs.v24[AorB].sample_port:
                            volume = fc.volume['sample']
                        else:
                            volume = fc.volume['main']
                        AorB = fc.position
                        fc.thread = threading.Thread(target=hs.p[AorB].pump,
                                                     args=(volume, speed,))
                        fc.thread.start()
                    alive = True
                    while alive:
                        alive_ = []
                        for fc in flowcells.values():
                            alive_.append(fc.thread.is_alive())
                            alive = any(alive_)
            LED('all', 'user')
            break


        print('Remove temporary flowcell(s)')


    print('Lock experiment flowcell(s) on to stage')
    print('Place all valve input lines in correct reagents')
    ready = True
    while ready:
        ready = not userYN("Ready to continue")

##########################################################
def do_nothing():
    """Do nothing."""
    pass


##########################################################
## iterate over lines, send to pump, and print response ##
##########################################################
def do_recipe(fc):
    """Do the next event in the recipe.

       **Parameters:**
       - fc (flowcell): The current flowcell.

    """

    AorB = fc.position
    fc.thread = None

    # Skip to first line of recipe on initial cycle
    if fc.cycle == 1 and fc.first_line is not None:
        for i in range(fc.first_line-1):
            line = fc.recipe.readline()
        fc.first_line = None


    #get instrument and command
    instrument = None
    while instrument is None:
        line = fc.recipe.readline()
        if line:
            instrument, command = parse_line(line)
        else:
            break

    if line:

        # Move reagent valve
        if instrument == 'PORT':
            #Move to cycle specific reagent if it is variable a reagent
            if fc.cycle <= fc.total_cycles:
                if command in hs.v24[AorB].variable_ports:
                    command = hs.v24[AorB].port_dict[command][fc.cycle]

            log_message = 'Move to ' + command
            fc.thread = threading.Thread(target = hs.v24[AorB].move,
                args = (command,))
            LED(AorB, 'awake')

        # Pump reagent into flowcell
        elif instrument == 'PUMP':
            volume = int(command)
            speed = fc.pump_speed['reagent']
            log_message = 'Pumping ' + str(volume) + ' uL'
            fc.thread = threading.Thread(target = hs.p[AorB].pump,
                args = (volume, speed,))
            LED(AorB, 'awake')
        # Incubate flowcell in reagent for set time
        elif instrument == 'HOLD':
            if command.isdigit():
                holdTime = float(command)*60
                log_message = 'Flowcell holding for ' + str(command) + ' min.'
                if hs.virtual:
                    #fc.thread = threading.Timer(holdTime/100/60, fc.endHOLD)
                    fc.thread = threading.Timer(holdTime, fc.endHOLD)
                else:
                    fc.thread = threading.Timer(holdTime, fc.endHOLD)
            elif command == 'STOP':
                hs.message('PySeq::Paused')
                LED(AorB, 'user')
                input("Press enter to continue...")
                log_message = ('Continuing...')
                fc.thread = threading.Thread(target = do_nothing)

            LED(AorB, 'sleep')
        # Wait for other flowcell to finish event before continuing with current flowcell
        elif instrument == 'WAIT':
            if command == 'TEMP':
                fc.thread = threading.Thread(target = hs.T.wait_fc_T,
                                             args=(AorB, fc.temperature,))
                log_message = ('Waiting to reach '+str(fc.temperature)+'°C')
            elif fc.waits_for is not None:
                if command in flowcells[fc.waits_for].events_since_IMAG:
                    log_message = command + ' has occurred, skipping WAIT'
                    fc.thread = threading.Thread(target = do_nothing)
                else:
                    log_message = 'Waiting for ' + command
                    fc.thread = threading.Thread(target = WAIT,
                        args = (AorB, command,))
            else:
                log_message = 'Skip waiting for ' + command
                fc.thread = threading.Thread(target = do_nothing)
            LED(AorB, 'sleep')
        # Image the flowcell
        elif instrument == 'IMAG':
            if hs.scan_flag and fc.cycle <= fc.total_cycles:
                hs.message('PySeq::'+AorB+'::Waiting for camera')
                while hs.scan_flag:
                    pass
            hs.scan_flag = True
            fc.events_since_IMAG = []
            log_message = 'Imaging flowcell'
            fc.thread = threading.Thread(target = IMAG,
                args = (fc,int(command),))
            LED(AorB, 'imaging')
        elif instrument == 'TEMP':
            log_message = 'Setting temperature to ' + command + ' °C'
            command  = float(command)
            fc.thread = threading.Thread(target = hs.T.set_fc_T,
                args = (AorB,command,))
            fc.temperature = command
        # Block all further processes until user input
        # elif instrument == 'STOP':
        #     hs.message('PySeq::Paused')
        #     LED(AorB, 'user')
        #     input("Press enter to continue...")
        #     hs.message('PySeq::Continuing...')


        #Signal to other flowcell that current flowcell reached signal event
        if fc.signal_event == instrument or fc.signal_event == command:
            fc.wait_thread.set()
            fc.signal_event = None

        # Start new action on current flowcell
        if fc.thread is not None and fc.cycle <= fc.total_cycles:
            fc.addEvent(instrument, command)
            hs.message('PySeq::'+AorB+'::cycle'+str(fc.cycle)+'::'+log_message)
            thread_id = fc.thread.start()
        elif fc.thread is not None and fc.cycle > fc.total_cycles:
            fc.thread =  threading.Thread(target = time.sleep, args = (10,))

    elif fc.cycle <= fc.total_cycles:
        # End of recipe
        fc.restart_recipe()
    elif fc.cycle > fc.total_cycles:
        #End of experiment
        fc.temperature = None
        fc.thread =  threading.Thread(target = time.sleep, args = (10,))
        fc.thread.start()

##########################################################
## Image flowcell ########################################
##########################################################
def IMAG(fc, n_Zplanes):
    """Image the flowcell at a number of z planes.

       For each section on the flowcell, the stage is first positioned
       to the center of the section to find the optimal focus. Then if no
       optical settings are listed, the optimal filter sets are found.
       Next, the stage is repositioned to scan the entire section and
       image the specified number of z planes.

       **Parameters:**
       fc: The flowcell to image.
       n_Zplanes: The number of z planes to image.

       **Returns:**
       int: Time in seconds to scan the entire section.

    """

    AorB = fc.position
    cycle = str(fc.cycle)
    start = time.time()

    #Image sections on flowcell
    for section in fc.sections:
        pos = fc.stage[section]
        hs.y.move(pos['y_initial'])
        hs.x.move(pos['x_initial'])
        hs.z.move(pos['z_pos'])
        hs.obj.move(hs.obj.focus_rough)

        # Autofocus
        msg = 'PySeq::' + AorB + '::cycle' + cycle+ '::' + str(section) + '::'
        if hs.AF:
            obj_pos = get_obj_pos(section, cycle)
            if obj_pos is None:
                # Move to focus filters
                for i, color in enumerate(hs.optics.colors):
                    hs.optics.move_ex(color,hs.optics.focus_filters[i])
                hs.message(msg + 'Start Autofocus')
                if hs.autofocus(pos):                                           # Moves to optimal objective position
                    hs.message(msg + 'Autofocus complete')
                    pos['obj_pos'] = hs.obj.position
                else:                                                           # Moves to rough focus objective position
                    hs.message(msg + 'Autofocus failed')
                    pos['obj_pos'] = None
            else:
                hs.obj.move(obj_pos)
                pos['obj_pos'] = hs.obj.position
            write_obj_pos(section, cycle)

        # Calculate objective positions to image
        if n_Zplanes > 1:
            obj_start = int(hs.obj.position - hs.nyquist_obj*n_Zplanes*2/3)       # Want 2/3 of planes below opt_ob_pos and 1/3 of planes above
        else:
            obj_start = hs.obj.position

        image_name = AorB
        image_name += '_s' + str(section)
        image_name += '_r' + cycle
        if fc.IMAG_counter is not None:
            image_name += '_' + str(fc.IMAG_counter)

        # Scan section on flowcell
        hs.y.move(pos['y_initial'])
        hs.x.move(pos['x_initial'])
        hs.obj.move(obj_start)
        n_tiles = pos['n_tiles']
        n_frames = pos['n_frames']

        # Set filters
        for color in hs.optics.cycle_dict.keys():
            filter = hs.optics.cycle_dict[color][fc.cycle]
            if color is 'em':
                hs.optics.move_em_in(filter)
            else:
                hs.optics.move_ex(color, filter)

        hs.message(msg + 'Start Imaging')

        try:
            scan_time = hs.scan(n_tiles, n_Zplanes, n_frames, image_name, hs.overlap)
            scan_time = str(int(scan_time/60))
            hs.message(msg + 'Imaging completed in', scan_time, 'minutes')
        except:
            hs.scan_flag = False
            error('Imaging failed.')


    # Reset filters
    for color in hs.optics.cycle_dict.keys():
        if color is 'em':
            hs.optics.move_em_in(True)
        else:
            hs.optics.move_ex(color, 'home')

    if fc.IMAG_counter is not None:
        fc.IMAG_counter += 1



def WAIT(AorB, event):
    """Hold the flowcell *AorB* until the specfied event in the other flowell.

       **Parameters:**
       AorB (str): Flowcell position, A or B, to be held.
       event: Event in the other flowcell that releases the held flowcell.

       **Returns:**
       int: Time in seconds the current flowcell was held.

    """
    signaling_fc = flowcells[AorB].waits_for
    cycle = str(flowcells[AorB].cycle)
    start = time.time()
    flowcells[signaling_fc].signal_event = event                                # Set the signal event in the signal flowcell
    flowcells[signaling_fc].wait_thread.wait()                                  # Block until signal event in signal flowcell
    hs.message('PySeq::'+AorB+'::cycle'+cycle+'::Flowcell ready to continue')
    flowcells[signaling_fc].wait_thread.clear()                                 # Reset wait event
    stop = time.time()
    return stop-start

def do_rinse(fc):
    """Rinse flowcell with reagent specified in config file.

       **Parameters:**
       fc (flowcell): The flowcell to rinse.

    """

    method = config.get('experiment', 'method')                                 # Read method specific info
    method = config[method]
    port = method.get('rinse', fallback = None)
    AorB  = fc.position
    rinse = port in hs.v24[AorB].port_dict

    if rinse:
        LED(fc.position, 'awake')
        # Move valve
        hs.message('PySeq::'+AorB+'::Rinsing flowcell with', port)
        fc.thread = threading.Thread(target = hs.v24[AorB].move, args = (port,))
        fc.thread.start()

        # Pump
        port_num = hs.v24[AorB].port_dict[port]
        if port_num in hs.v24[AorB].side_ports:
            volume = fc.volume['side']
        elif port_num == hs.v24[AorB].sample_port:
            volume = fc.volume['sample']
        else:
            volume = fc.volume['main']
        speed = fc.pump_speed['reagent']
        while fc.thread.is_alive():                                             # Wait till valve has moved
            pass
        fc.thread = threading.Thread(target = hs.p[AorB].pump,
                                       args = (volume, speed,))
    else:
        fc.thread = threading.Thread(target = do_nothing)

##########################################################
## Shut down system ######################################
##########################################################
def do_shutdown():
    """Shutdown the HiSeq and flush all reagent lines if prompted."""

    for fc in flowcells.values():
        while fc.thread.is_alive():
            fc.wait_thread.set()
            time.sleep(60)

    LED('all', 'startup')
    hs.message('PySeq::Shutting down...')


    hs.z.move([0, 0, 0])
    hs.move_stage_out()
    do_flush()
    ##Flush all lines##
    # LED('all', 'user')
    #
    # # flush_YorN = userYN("Flush lines")
    # if flush_YorN:
    #     hs.message('Lock temporary flowcell on  stage')
    #     hs.message('Place all valve input lines in PBS/water')
    #     input('Press enter to continue...')
    #
    #     LED('all', 'startup')
    #     for fc in flowcells.keys():
    #         volume = flowcells[fc].volume['main']
    #         speed = flowcells[fc].pump_speed['flush']
    #         for port in hs.v24[fc].port_dict.keys():
    #             if isinstance(port_dict[port], int):
    #                 hs.v24[fc].move(port)
    #                 hs.p[fc].pump(volume, speed)
    #         ##Return pump to top and NO port##
    #         hs.p[fc].command('OA0R')
    #         hs.p[fc].command('IR')
    # else:
    #     LED('all', 'user')


    hs.message('Retrieve experiment flowcells')
    input('Press any key to finish shutting down')

    for fc in flowcells.values():
        AorB = fc.position
        fc_log_path = join(hs.log_path, 'Flowcell'+AorB+'.log')
        with open(fc_log_path, 'w') as fc_file:
            for i in range(len(fc.history[0])):
                fc_file.write(str(fc.history[0][i])+' '+
                              str(fc.history[1][i])+' '+
                              str(fc.history[2][i])+'\n')

    # Turn off y stage motor
    hs.y.move(0)
    hs.y.command('OFF')
    LED('all', 'off')



##########################################################
## Free Flowcells ########################################
##########################################################
def free_fc():
    """Release the first flowcell if flowcells are waiting on each other."""

    # Get which flowcell is to be first
    experiment = config['experiment']
    cycles = int(experiment.get('first flowcell', fallback = 'A'))
    first_fc = experiment.get('first flowcell', fallback = 'A')

    if len(flowcells) == 1:
        fc = flowcells[[*flowcells][0]]
        fc.wait_thread.set()
        fc.signal_event = None
    else:
        flowcells_ = [fc.position for fc in flowcells.values() if fc.total_cycles <= cycles]
        if len(flowcells_) == 1:
            fc = flowcells_[0]
        else:
            fc = flowcells[first_fc]
        flowcells[fc.waits_for].wait_thread.set()
        flowcells[fc.waits_for].signal_event = None

    hs.message('PySeq::Flowcells are waiting on each other starting flowcell',
                fc.position)

    return fc.position



def get_config(args):
    """Return the experiment config appended with the method config.

       **Parameters:**
       - args (dict): Dictionary with the config path, the experiment name and
         the output path to store images and logs.

       **Returns:**
       - config: The experiment config appended with the method config.

    """

    # Create config parser
    config = configparser.ConfigParser()

    # Defaults that can be overided
    config.read_dict({'experiment' : {'log path': 'logs',
                                      'image path': 'images'}
                      })
    # Open config file
    if os.path.isfile(args['config']):
         config.read(args['config'])
    else:
        error('ConfigFile::Does not exist')
        sys.exit()
    # Set output path
    config['experiment']['save path'] = args['output']
    # Set experiment name
    config['experiment']['experiment name'] = args['name']
    # save user valve
    USERVALVE = False
    if config.has_section('reagents'):
        valve = config['reagents'].items()
        if len(valve) > 0:
            USERVALVE = True

    # Get method specific configuration
    method = config['experiment']['method']
    if method in methods.get_methods():
        config_path, recipe_path = methods.return_method(method)
        config.read(config_path)
    elif os.path.isfile(method):
        config.read(method)
        recipe_path = None
    elif config.has_section(method):
        recipe_path = None
    else:
        error('ConfigFile::Error reading method configuration')
        sys.exit()


    # Check method keys
    if not methods.check_settings(config[method]):
        go = userYN('Proceed with experiment')
        if not go:
            sys.exit()

    # Get recipe
    recipe_name = config[method]['recipe']
    if recipe_path is not None:
        pass
    elif os.path.isfile(recipe_name):
        recipe_path = recipe_name
    else:
        error('ConfigFile::Error reading recipe')

    config['experiment']['recipe path'] = recipe_path

    # Don't override user defined valve
    user_config = configparser.ConfigParser()
    user_config.read(args['config'])
    if USERVALVE:
        config.read(user_config['reagents'])
    if user_config.has_section(method):
        config.read(user_config[method])

    return config

def check_fc_temp(fc):
    """Check temperature of flowcell."""

    if fc.temperature is not None:
        if fc.temp_timer is None:
            fc.temp_timer = threading.Timer(fc.temp_interval, do_nothing)
            fc.temp_timer.start()
        if not fc.temp_timer.is_alive():
            #print('checking temp')
            T = hs.T.get_fc_T(fc.position)
            hs.message(False, 'PySeq::'+fc.position+'::Temperature::',T,'°C')
            fc.temp_timer = None

            if abs(fc.temperature - T) > 5:
                msg =  'PySeq::'+fc.position+'::WARNING::Set Temperature '
                msg += str(fc.temperature) + ' C'
                hs.message(msg)
                msg =  'PySeq::'+fc.position+'::WARNING::Actual Temperature '
                msg += str(T) + ' C'
                hs.message(msg)

            return T

###################################
## Run System #####################
###################################
args_ = args.get_arguments()                                                    # Get config path, experiment name, & output path
if __name__ == 'pyseq.main':
    n_errors = 0
    config = get_config(args_)                                                  # Get config file
    logger = setup_logger()                                                     # Create logfiles
    port_dict = check_ports()                                                   # Check ports in configuration file
    first_line, IMAG_counter = check_instructions()                             # Checks instruction file is correct and makes sense
    flowcells = setup_flowcells(first_line, IMAG_counter)                       # Create flowcells
    hs = configure_instrument(args_['virtual'], IMAG_counter, port_dict)
    confirm_settings()
    hs = initialize_hs(args_['virtual'], IMAG_counter)                          # Initialize HiSeq, takes a few minutes

    if n_errors is 0:
        do_flush()                                                              # Ask to flush out lines
        do_prime()                                                              # Ask to prime lines
        if not userYN('Start experiment'):
            sys.exit()
        for fc in flowcells.values():                                           #initialize flowcells
            fc.restart_recipe()

        cycles_complete = False

        while not cycles_complete:
            stuck = 0
            complete = 0

            for fc in flowcells.values():
                if not fc.thread.is_alive():                                    # flowcell not busy, do next step in recipe
                    do_recipe(fc)

                if fc.signal_event:                                             # check if flowcells are waiting on each other
                    stuck += 1

                if fc.cycle > fc.total_cycles:                                  # check if all cycles are complete on flowcell
                    complete += 1

                check_fc_temp(fc)

            if stuck == len(flowcells):                                         # Start the first flowcell if they are waiting on each other
                free_fc()

            if complete == len(flowcells):                                      # Exit while loop
                cycles_complete = True

        do_shutdown()                                                           # Shutdown HiSeq
    else:
        error('Total number of errors =', n_errors)

def main():
    pass<|MERGE_RESOLUTION|>--- conflicted
+++ resolved
@@ -217,7 +217,6 @@
             fc = Flowcell(AorB)
             fc.recipe_path = experiment['recipe path']
             fc.first_line = first_line
-<<<<<<< HEAD
             fc.volume['main'] = int(method.get('main prime volume', fallback=500))
             fc.volume['side'] = int(method.get('side prime volume', fallback=350))
             fc.volume['sample'] = int(method.get('sample prime volume', fallback=250))
@@ -228,13 +227,6 @@
             fc.pump_speed['prime'] = ps
             rs = int(method.get('reagent flowrate', fallback=40))
             fc.pump_speed['reagent'] = rs
-=======
-            fc.flush_volume['main'] = int(method.get('main flush volume', fallback=500))
-            fc.flush_volume['side'] = int(method.get('side flush volume', fallback=350))
-            fc.flush_volume['sample'] = int(method.get('sample flush volume', fallback=250))
-            fc.pump_speed['flush'] = int(method.get('flush speed',fallback=700))
-            fc.pump_speed['reagent'] = int(method.get('reagent speed', fallback=40))
->>>>>>> 5c28884a
             fc.total_cycles = int(config.get('experiment','cycles'))
             fc.temp_interval = float(method.get('temperature interval', fallback=5))*60
             if IMAG_counter > 1:
