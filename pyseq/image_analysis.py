#!/usr/bin/python

import numpy as np
import dask
import dask.array as da
from dask.diagnostics import ProgressBar
import xarray as xr
xr.set_options(keep_attrs=True)
import zarr
import napari
from math import log2, ceil, floor
from os import listdir, stat, path, getcwd, mkdir
from scipy import stats
from scipy.spatial.distance import cdist
import imageio
import glob
import configparser
import time
from qtpy.QtCore import QTimer
from skimage.registration import phase_cross_correlation

try:
    import importlib.resources as pkg_resources
except ImportError:
    # Try backported to PY<37 `importlib_resources`.
    import importlib_resources as pkg_resources
from . import resources
from .methods import userYN

def message(logger, *args):
    """Print output text to logger or console.

       If there is no logger, text is printed to the console.
       If a logger is assigned, text is printed to the log file.

    """

    msg = 'ImageAnalysis::'
    for a in args:
        msg += str(a) + ' '

    if logger is None:
        print(msg)
    else:
        logger.info(msg)



def sum_images(images, logger = None):
    """Sum pixel values over channel images.

       The image with the largest signal to noise ratio is used as the
       reference. Images without significant positive kurtosis, ie pixels that
       deviate from mean value (assumed as background), are discarded. The
       remaining image histograms are matched to the reference. Finally, the
       images are summed together. The summed image is returned or if there is
       no signal in all channels, False is returned.

       Parameters:
       - images (data array): Xarray data array of images
       - logger (logger): Logger object to record process.

       Return:
       - array: Xarray data array of summed image or None if no signal

    """

    name_ = 'SumImages:'
    sum_im = None
    thresh = [1, 9, 27, 81]


    # Calculate modified kurtosis
    channels = images.channel.values
    k_dict = {}
    for ch in channels:
        k = kurt(images.sel(channel=ch))
        message(logger, name_, 'Channel',ch, 'k = ', k)
        k_dict[ch] = k

    # Pick kurtosis threshold
    max_k = max(list(k_dict.values()))
    thresh_ind = np.where(max_k>np.array(thresh))[0]
    if len(thresh_ind) > 0:
        thresh = thresh[max(thresh_ind)]
        message(logger, name_, 'kurtosis threshold (k) = ', thresh)

        # keep channels with high kurtosis
        keep_ch = [ch for ch in channels if k_dict[ch] > thresh]
        im = images.sel(channel = keep_ch)

        # Sum remaining channels
        im = im.sum(dim='channel')
    else:
        im = None

    return im


def kurt(im):
    """Return kurtosis = mean((image-mode)/2)^4). """

    mode = stats.mode(im, axis = None)[0][0]
    z_score = (im-mode)/2
    z_score = z_score**4
    k = float(z_score.mean().values)

    return k

def get_focus_points(im, scale, min_n_markers, log=None, p_sat = 99.9):
    """Get potential points to focus on.

       First 1000 of the brightest, unsaturated pixels are found.
       Then the focus field of views with the top *min_n_markers* contrast are
       ordered based on the distance from each other, with the points farthest
       away from each other being first.

       **Parameters:**
       - im (array): Summed image across all channels with signal.
       - scale (int): Factor at which the image is scaled down.
       - min_n_markers (int): Minimun number of points desired, max is 1000.
       - p_sat (float): Percentile to call pixels saturated.
       - log (logger): Logger object to record process.


       **Returns:**
       - array: Row, Column list of ordered pixels to use as focus points.

    """

    name_ = 'GetFocusPoints::'
    #score pixels
    im = im.values
    px_rows, px_cols = im.shape
    px_sat = np.percentile(im, p_sat)
    px_score = np.reshape(stats.zscore(im, axis = None), (px_rows, px_cols))

    # Find brightest unsaturated pixels
    edge_width = int(2048/scale/2)
    im_ = np.zeros_like(im)
    px_score_thresh = 3
    while np.sum(im_ != 0) < min_n_markers:
        # Get brightest pixels
        im_[px_score > px_score_thresh] = im[px_score > px_score_thresh]
        # Remove "saturated" pixels
        im_[im > px_sat] = 0
        #Remove Edges
        if edge_width < px_cols/2:
          im_[:, px_cols-edge_width:px_cols] = 0
          im_[:,0:edge_width] = 0
        if edge_width < px_rows/2:
          im_[0:edge_width,:] = 0
          im_[px_rows-edge_width:px_rows, :] = 0

        px_score_thresh -= 0.5


    px_score_thresh += 0.5
    message(log, name_, 'Used', px_score_thresh, 'pixel score threshold')
    markers = np.argwhere(im_ != 0)


    # Subset to 1000 points
    n_markers = len(markers)
    message(log, name_, 'Found', n_markers, 'markers')
    if n_markers > 1000:
      rand_markers = np.random.choice(range(n_markers), size = 1000)
      markers = markers[rand_markers,:]
      n_markers = 1000

    # Compute contrast
    c_score = np.zeros_like(markers[:,1])
    for row in range(n_markers):
      mark = markers[row,:]
      if edge_width < px_cols/2:
        frame = im[mark[0],mark[1]-edge_width:mark[1]+edge_width]
      else:
        frame = im[mark[0],:]
      c_score[row] = np.max(frame) - np.min(frame)


    # Get the minimum number of markers needed with the highest contrast
    if n_markers > min_n_markers:
      p_top = (1 - min_n_markers/n_markers)*100
    else:
      p_top = 0
    message(log, name_, 'Used', p_top, 'percentile cutoff')
    c_cutoff = np.percentile(c_score, p_top)
    c_markers = markers[c_score >= c_cutoff,:]

    # Compute distance matrix
    dist = cdist(c_markers, c_markers)
    max_ind = np.unravel_index(np.argmax(dist, axis=None), dist.shape)          #returns tuple

    # Order marker points based on distance from each other
    # Markers farthest from each other are first
    n_markers = len(c_markers)
    ord_points = np.zeros_like(c_markers)
    if n_markers > 2:
        ord_points[0,:] = c_markers[max_ind[0],:]
        ord_points[1,:] = c_markers[max_ind[1],:]
        _markers = np.copy(c_markers)
        prev2 = max_ind[0]
        prev1 = max_ind[1]
        dist = np.delete(dist,[prev2,prev1],1)
        _markers = np.delete(_markers,[prev2,prev1], axis=0)
        for i in range(2,n_markers):
          dist2 = np.array([dist[prev2,:],dist[prev1,:]])
          ind = np.argmax(np.sum(dist2,axis=0))
          ord_points[i,:] = _markers[ind,:]
          dist = np.delete(dist,ind,1)
          _markers = np.delete(_markers,ind, axis=0)
          prev2 = prev1
          prev1 = ind
    else:
        ord_points = c_markers

    return ord_points

def get_focus_points_partial(im, scale, min_n_markers, log=None, p_sat = 99.9):
    """Get potential points to focus on.

       First 1000 of the brightest, unsaturated pixels are found.
       Then the focus field of views with the top *min_n_markers* contrast are
       ordered based on the distance from each other, with the points farthest
       away from each other being first.

       **Parameters:**
       - im (array): Summed image across all channels with signal.
       - scale (int): Factor at which the image is scaled down.
       - min_n_markers (int): Minimun number of points desired, max is 1000.
       - p_sat (float): Percentile to call pixels saturated.
       - log (logger): Logger object to record process.


       **Returns:**
       - array: Row, Column list of ordered pixels to use as focus points.

    """

    name_ = 'GetFocusPointsPartial::'
    im = im.values
    #score pixels
    px_rows, px_cols = im.shape
    px_sat = np.percentile(im, p_sat)
    px_score = np.reshape(stats.zscore(im, axis = None), (px_rows, px_cols))

    # Find brightest unsaturated pixels
    edge_width = int(2048/scale/2)
    im_ = np.zeros_like(im)
    px_score_thresh = 3
    while np.sum(im_ != 0) < min_n_markers:
        # Get brightest pixels
        im_[px_score > px_score_thresh] = im[px_score > px_score_thresh]
        # Remove "saturated" pixels
        im_[im > px_sat] = 0
        #Remove Edges
        if edge_width < px_cols/2:
          im_[:, px_cols-edge_width:px_cols] = 0
          im_[:,0:edge_width] = 0
        if edge_width < px_rows/2:
          im_[0:edge_width,:] = 0
          im_[px_rows-edge_width:px_rows, :] = 0

        px_score_thresh -= 0.5


    px_score_thresh += 0.5
    message(log, name_, 'Used', px_score_thresh, 'pixel score threshold')
    markers = np.argwhere(im_ != 0)

    #Subset to unique y positions
    markers = np.array([*set(markers[:,0])])

    # Subset to 1000 points
    n_markers = len(markers)
    message(log, name_, 'Found', n_markers, 'markers')
    if n_markers > 1000:
      rand_markers = np.random.choice(range(n_markers), size = 1000)
      markers = markers[rand_markers]
      n_markers = 1000



    # Compute contrast
    c_score = np.zeros_like(markers)
    for row in range(n_markers):
      frame = im[markers[row]]
      c_score[row] = np.max(frame) - np.min(frame)

    # Get the minimum number of markers needed with the highest contrast
    if n_markers > min_n_markers:
      p_top = (1 - min_n_markers/n_markers)*100
    else:
      p_top = 0
    message(log, name_, 'Used', p_top, 'percentile cutoff')
    c_cutoff = np.percentile(c_score, p_top)
    c_markers = markers[c_score >= c_cutoff]

    n_markers = len(c_markers)
    dist = np.ones((n_markers,n_markers))*c_markers
    dist = abs(dist-dist.T)
    # Compute distance matrix
    max_ind = np.unravel_index(np.argmax(dist, axis=None), dist.shape)          #returns tuple

    # Order marker points based on distance from each other
    # Markers farthest from each other are first
    ord_points = np.zeros_like(c_markers)
    if n_markers > 2:
        ord_points[0] = c_markers[max_ind[0]]
        ord_points[1] = c_markers[max_ind[1]]
        _markers = np.copy(c_markers)
        prev2 = max_ind[0]
        prev1 = max_ind[1]
        dist = np.delete(dist,[prev2,prev1], 1)
        _markers = np.delete(_markers,[prev2,prev1])
        for i in range(2,n_markers):
          dist2 = np.array([dist[prev2,:],dist[prev1,:]])
          ind = np.argmax(np.sum(dist2,axis=0))
          ord_points[i] = _markers[ind]
          dist = np.delete(dist,ind,1)
          _markers = np.delete(_markers,ind)
          prev2 = prev1
          prev1 = ind
    else:
        ord_points = c_markers

    ord_points = np.array([c_markers,np.ones(n_markers)*edge_width]).T

    return ord_points


def compute_background(image_path, common_name = ''):
    sensor_size = 256 # pixels

    im = get_HiSeqImages(image_path, common_name)
    config = get_machine_config(im.machine)

    try:
        im = im[0]                                                              # In case there are multiple sections in image_path
    except:
        pass

    # Check if background data exists and check with user to overwrite
    proceed = True
    if config.has_section(im.machine):
        if not userYN('Overide existing background data for '+im.machine):
            if not userYN('Confirm overide of '+im.machine+' background data'):
                proceed = False

    if proceed:
        print('Analyzing ', im.im.name)
        bg_dict = {}
        # Loop over channels then sensor group and find mode
        for ch in im.channel.values:
            background = []
            for i in range(8):
                sensor = im.sel(channel=ch, col=slice(i*sensor_size,(i+1)*sensor_size))
                background.append(stats.mode(sensor, axis=None)[0][0])
            avg_background = int(round(np.mean(background)))
            print('Channel', ch,'::Average background', avg_background)

            for i in range(8):
                background[i] = avg_background-background[i]                    # Calculate background correction
            bg_dict[ch] = ','.join(map(str, background))                        # Format backround correction

        if not userYN('Save new background data for '+im.machine):
            # Save background correction values in config file
            config.read_dict({im.machine+'background':bg_dict})
            config_path = path.expanduser('~/PySeq2500/machine_settings.cfg')
            with open(config_path,'w') as f:
                    config.write(f)

    return bg_dict




def get_HiSeqImages(image_path=None, common_name='', logger = None):


    ims = HiSeqImages(image_path, common_name, logger)
    ims_ = [im for im in ims.im if im is not None]
    n_images = len(ims_)
    if n_images > 1:
        return [HiSeqImages(im=i) for i in ims_]
    elif n_images == 1:
        ims.im = ims_[0]
        return ims
    else:
        return None


def get_machine_config(machine):


    machine = str(machine).lower()

    config = configparser.ConfigParser()
    #config_path = pkg_resources.path(resources, 'background.cfg')
    config_path = path.expanduser('~/PySeq2500/machine_settings.cfg')

    if path.exists(config_path):
        with open(config_path,'r') as config_path_:
            config.read_file(config_path_)

        if machine not in config.options('machines'):
            print('Settings for', machine, 'do not exist')
            config = None
    else:
        print(config_path, 'not found')
        config = None

    return config


def detect_channel_shift(image_path, common_name = '', ref_ch = 610):

    im = get_HiSeqImages(image_path, common_name)
    im = im.im
    config = get_machine_config(im.machine)

    try:
        im = im[0]                                                              # In case there are multiple sections in image_path
    except:
        pass

    if 'obj_step' in im.dims:
        im = im.max(dim='obj_step')
    if 'cycle' in im.dims:
        if len(im.cycle.values) > 1:
            im = im.sel(cycle=1)
    if 'image' in im.dims:
        if len(im.image.values) > 1:
            im = im.sel(image=1)

    channels = list(im.channel.values)
    if len(channels) != 4:
        raise ValueError('Need 4 channels.')

    if ref_ch in channels:
        channels.pop(channels.index(ref_ch))
    else:
        print('Invalid reference channel')
        raise ValueError

    # detect shift
    shift = []
    for ch in channels:
        detected_shift = phase_cross_correlation(im.sel(channel=ref_ch),im.sel(channel=ch))
        row_shift = int(detected_shift[0][0])
        col_shift = int(detected_shift[0][1])

        print(ch, 'row shift =', row_shift, 'px')
        print(ch, 'col shift =', col_shift, 'px')

        if row_shift > 0:
            shift += [0, -row_shift]
        elif row_shift < 0:
            shift += [-row_shift, 0]
        else:
            shift += [0, 0]
        if col_shift > 0:
            shift += [0, -col_shift]
        elif col_shift < 0:
            shift += [-col_shift, 0]
        else:
            shift += [0, 0]

    shift = np.reshape(shift, (nch-1, 4))

    # adjust for global pixel shifts
    max_row_top = np.max(shift[:,0])
    min_row_bot = abs(np.min(shift[:,1]))
    max_col_l = np.max(shift[:,2])
    min_col_r = abs(np.min(shift[:,3]))


    ch_shift = {}
    ch_list = []
    for i, ch in enumerate(channels):
        # adjust row shift
        if shift[i,0] != 0 and shift[i,1] == 0:
            shift[i,0] = shift[i,0] + min_row_bot
        elif shift[i,1] != 0 and shift[i,0] == 0:
            shift[i,1] = shift[i,1] - max_row_top

        #adjust col shift (hopefully none)
        if shift[i,2] != 0 and shift[i,3] == 0:
            shift[i,2] = shift[i,2] + min_col_r
        elif shift[i,3] != 0 and shift[i,2] == 0:
            shift[i,3] = shift[i,3] - max_col_l

        #Replace 0 with None
        ch_shift[ch] = [None if s == 0 else s for s in shift[i,:]]
        #Shift image
        s = ch_shift[ch]
        ch_list.append(im.sel(channel=ch, row=slice(s[0],s[1]), col=slice(s[2],s[3])))

    # Shift reference channel
    ch_shift[ref_ch] = [min_row_bot, -max_row_top, min_col_r, max_col_l]
    ch_shift[ref_ch] = [None if s == 0 else s for s in ch_shift[ref_ch]]
    s = ch_shift[ref_ch]
    ch_list.append(im.sel(channel=ref_ch, row=slice(s[0],s[1]), col=slice(s[2],s[3])))


    # Show resulting shift with original image
    shifted = xr.concat(ch_list, dim='channel')
    both = xr.concat([im.sel(row=slice(s[0],s[1]),col=slice(s[2],s[3])), shifted], dim='shifted')
    both = ia.HiSeqImages(im = both)
    both.show()

    # save shift
    if userYN('Save channel shift to machine settings'):
        reg_dict = {}
        for ch in ch_shift.keys():
            reg_dict[str(ch)] = ','.join(map(str, ch_shift[ch]))

        config = ia.get_machine_config(im.machine)
        config.read_dict({im.machine+'registration':reg_dict})

        config_path = path.expanduser('~/PySeq2500/machine_settings.cfg')
        if path.exists(config_path):
            with open(config_path,'w') as config_path_:
                config.write(config_path_)

    return ch_shift



class HiSeqImages():
    """HiSeqImages

       **Attributes:**
        - im (dict): List of DataArray from sections
        - channel_color (dict): Dictionary of colors to display each channel as
        - channel_shift (dict): Dictionary of how to register each channel
        - stop (bool): Flag to close viewer
        - app (QTWidget): Application instance
        - viewer (napari): Napari viewer
        - logger: Logger object to log communication with HiSeq and user.
        - filenames: Files used to stitch image


    """

    def __init__(self, image_path=None, common_name='',  im=None,
                       obj_stack=None, RoughScan = False, logger = None):
        """The constructor for HiSeq Image Datasets.

           **Parameters:**
            - image_path (path): Path to images with tiffs

           **Returns:**
            - HiSeqImages object: Object to manipulate and view HiSeq image data

        """

        self.im = []
        self.channel_color = {558:'blue', 610:'green', 687:'magenta', 740:'red'}
        self.channel_shift = {558:[93,None,0,None],
                              610:[90,-3,0,None],
                              687:[0,-93,0,None],
                              740:[0,-93,0,None]}
        self.stop = False
        self.app = None
        self.viewer = None
        self.logger = logger
        self.filenames = []
        self.resolution = 0.375                                                 # um/px
        self.x_spum = 0.4096                                                    #steps per um
        self.config  = None
        self.machine = None

        if im is None:

            if image_path is None:
                image_path = getcwd()

            # Get machine config
            name_path = path.join(image_path,'machine_name.txt')
            if path.exists(name_path):
                with open(name_path,'r') as f:
                    machine = f.readline().strip()
                    self.config = get_machine_config(machine)
            if self.config is not None:
                self.machine = machine

            if len(common_name) > 0:
                common_name = '*'+common_name

            section_names = []

            # Open zarr
            if image_path[-4:] == 'zarr':
                self.filenames = [image_path]
                section_names = self.open_zarr()

            elif obj_stack is not None:
                # Open obj stack (jpegs)
                #filenames = glob.glob(path.join(image_path, common_name+'*.jpeg'))
                n_frames = self.open_objstack(obj_stack)

            elif RoughScan:
                # RoughScans
                filenames = glob.glob(path.join(image_path,'*RoughScan*.tiff'))
                if len(filenames) > 0:
                    self.filenames = filenames
                    n_tiles = self.open_RoughScan()

            else:
                # Open tiffs
                filenames = glob.glob(path.join(image_path, common_name+'*.tiff'))
                if len(filenames) > 0:
                    self.filenames = filenames
                    section_names += self.open_tiffs()

                # Open zarrs
                filenames = glob.glob(path.join(image_path, common_name+'*.zarr'))
                if len(filenames) > 0:
                    self.filenames = filenames
                    section_names += self.open_zarr()

            if len(section_names) > 0:
                message(self.logger, 'Opened', *section_names)

        else:
            self.im = im


    def correct_background(self):

        machine = self.machine
        if not bool(self.im.fixed_bg) and machine is not None:
            bg_dict = {}
            for ch, values in self.config.items(str(machine)+'background'):
                values = list(map(int,values.split(',')))
                bg_dict[int(ch)]=values

            ch_list = []
            ncols = len(self.im.col)
            for ch in self.im.channel.values:
                bg_ = np.zeros(ncols)
                i = 0
                for c in range(int(ncols/256)):
                    if c == 0:
                        i = self.im.first_group
                    if i == 8:
                        i = 0
                    bg = bg_dict[ch][i]
                    bg_[c*256:(c+1)*256] = bg
                    i += 1
                ch_list.append(self.im.sel(channel=ch)+bg_)
            self.im = xr.concat(ch_list,dim='channel')
            self.im.attrs['fixed_bg'] = 1

        else:
            if bool(self.im.fixed_bg):
                message(self.logger, 'Image already background corrected.')
            elif machine is None:
                message(self.logger, 'Unknown machine')


    def register_channels(self, image=None):
        """Register image channels."""

        if image is None:
            img = self.im
        else:
            img = image
        machine = self.machine

        reg_dict = {}
        if machine is not None:
            # Format values from config
            for ch, values in self.config.items(str(machine)+'registration'):
                pxs = []
                for v in values.split(','):
                    try:
                        pxs.append(int(v))
                    except:
                        pxs.append(None)
                reg_dict[int(ch)]=pxs


            shifted=[]
            for ch in reg_dict.keys():
                shift = reg_dict[ch]
                shifted.append(img.sel(channel = ch,
                                       row=slice(shift[0],shift[1]),
                                       col=slice(shift[2],shift[3])
                                       ))

            img = xr.concat(shifted, dim = 'channel')
            img = img.sel(row=slice(64,None))                                   # Top 64 rows have white noise

            if image is None:
                self.im = img
        else:
            message(self.logger, 'Unknown machine')

        return img




    def remove_overlap(self, overlap=0, direction = 'left'):
        """Remove pixel overlap between tile."""

        try:
            overlap=int(overlap)
            n_tiles = int(len(self.im.col)/2048)
        except:
            message(self.logger, 'overlap must be an integer')

        try:
            if direction.lower() in ['l','le','lef','left','lft','lt']:
                direction = 'left'
            elif direction.lower() in ['r','ri','riht','right','rht','rt']:
                direction = 'right'
            else:
                raise ValueError
        except:
            message(self.logger, 'overlap direction must be either left or right')

        if not bool(self.im.overlap):
            if n_tiles > 1 and overlap > 0:
                tiles = []
                for t in range(n_tiles):
                    if direction == 'left':
                        cols = slice(2048*t+overlap,2048*(t+1))                 #initial columns are cropped from subsequent tiles
                        tiles.append(self.im.sel(col=cols))
                    elif direction == 'right':
                        cols = slice(2048*t,(2048-overlap)*(t+1))               #end columns are cropped from subsequent tiles
                        tiles.append(self.im.sel(col=cols))
                im = xr.concat(tiles, dim = 'col')
                im.attrs['overlap'] = overlap

                self.im = im
        else:
            message(self.logger, 'Overlap already removed')



    def quit(self):
        if self.stop:
            self.app.quit()
            self.viewer.close()
            self.viewer = None



    def hs_napari(self, dataset):

        with napari.gui_qt() as app:
            viewer = napari.Viewer()
            self.viewer = viewer
            self.app = app

            self.update_viewer(dataset)
            start = time.time()

            # timer for exiting napari
            timer = QTimer()
            timer.timeout.connect(self.quit)
            timer.start(1000*1)

            @viewer.bind_key('x')
            def crop(viewer):
                if 'Shapes' in viewer.layers:
                    bound_box = np.array(viewer.layers['Shapes'].data).squeeze()
                else:
                    bound_box = np.array(False)

                if bound_box.shape[0] == 4:

                    #crop full dataset
                    self.crop_section(bound_box)
                    #save current selection
                    selection = {}
                    for d in self.im.dims:
                        if d not in ['row', 'col']:
                            if d in dataset.dims:
                                selection[d] = dataset[d]
                            else:
                                selection[d] = dataset.coords[d].values
                    # update viewer
                    cropped = self.im.sel(selection)
                    self.update_viewer(cropped)


    def show(self, selection = {}, show_progress = True):
        """Display a section from the dataset.

           **Parameters:**
            - selection (dict): Dimension and dimension coordinates to display

        """

        dataset  = self.im.sel(selection)

        if show_progress:
            with ProgressBar() as pbar:
                self.hs_napari(dataset)
        else:
            self.hs_napari(dataset)

    def downscale(self, scale=None):
        if scale is None:
            size_Mb = self.im.size*16/8/(1e6)
            scale = int(2**round(log2(size_Mb)-10))

        if scale > 256:
            scale = 256

        if scale > 0:
            self.im = self.im.coarsen(row=scale, col=scale, boundary='trim').mean()
            old_scale = self.im.attrs['scale']
            self.im.attrs['scale']=scale*old_scale


    def crop_section(self, bound_box):
        """Return cropped full dataset with intact pixel groups.

           **Parameters:**
            - bound_box (list): Px row min, px row max, px col min, px col max

           **Returns:**
            - dataset: Row and column cropped full dataset
            - int: Initial pixel group index of dataset

        """

        if bound_box.shape[1] >= 2:
            bound_box = bound_box[:,-2:]

        nrows = len(self.im.row)
        ncols = len(self.im.col)
        #pixel group scale
        pgs = int(256/self.im.attrs['scale'])
        #tile scale
        ts = int(pgs*8)

        row_min = int(round(bound_box[0,0]))
        if row_min < 0:
            row_min = 0

        row_max = int(round(bound_box[1,0]))
        if row_max > nrows:
            row_max = nrows

        col_min = bound_box[0,1]
        if col_min < 0:
            col_min = 0
        col_min = int(floor(col_min/pgs)*pgs)

        col_max = bound_box[2,1]
        if col_max > ncols:
            col_max = ncols
        col_max = int(ceil(col_max/pgs)*pgs)

        group_index = floor((col_min + self.im.first_group*pgs)%ts/ts*8)

        self.im = self.im.sel(row=slice(row_min, row_max),
                              col=slice(col_min, col_max))
        self.im.attrs['first_group'] = group_index

    def update_viewer(self, dataset):

        viewer = self.viewer
        # Delete old layers
        for i in range(len(viewer.layers)):
            viewer.layers.pop(0)

        # Display only 1 layer if there is only 1 channel
        channels = dataset.channel.values

        if not channels.shape:
            ch = int(channels)
            message(self.logger, 'Adding', ch, 'channel')
            layer = viewer.add_image(dataset.values,
                                     colormap=self.channel_color[ch],
                                     name = str(ch),
                                     blending = 'additive')
        else:
            for ch in channels:
                message(self.logger, 'Adding', ch, 'channel')
                layer = viewer.add_image(dataset.sel(channel = ch).values,
                                         colormap=self.channel_color[ch],
                                         name = str(ch),
                                         blending = 'additive')


    def save_zarr(self, save_path, show_progress = True):
        """Save all sections in a zipped zarr store.

           Note that coordinates for unused dimensions are not saved.

           **Parameters:**
            - save_path (path): directory to save store

        """

        if not path.isdir(save_path):
            mkdir(save_path)

        save_name = path.join(save_path,self.im.name+'.zarr')
        # Remove coordinate for unused dimensions
        for c in self.im.coords.keys():
            if c not in self.im.dims:
                self.im = self.im.reset_coords(names=c, drop=True)

        if show_progress:
            with ProgressBar() as pbar:
                self.im.to_dataset().to_zarr(save_name)
        else:
            self.im.to_dataset().to_zarr(save_name)


        # save attributes
        f = open(path.join(save_path, self.im.name+'.attrs'),"w")
        for key, val in self.im.attrs.items():
            f.write(str(key)+' '+str(val)+'\n')
        f.close()

    def open_zarr(self):
        """Create labeled dataset from zarrs.

           **Parameters:**
           - machine_name(str): Name of machine that took images

           **Returns:**
           - array: Labeled dataset

        """

        im_names = []
        for fn in self.filenames:
            im_name = path.basename(fn)[:-5]
            im = xr.open_zarr(fn).to_array()
            im = im.squeeze().drop_vars('variable').rename(im_name)
            im_names.append(im_name)

            # add attributes
            attr_path = fn[:-5]+'.attrs'

            if path.exists(attr_path):
                attrs = {}
                with open(attr_path) as f:
                    for line in f:
                        items = line.split()
                        if len(items) == 2:
                            try:
                                value = int(items[1])
                            except:
                                value = items[1]
                        else:
                            value = ''
                        im.attrs[items[0]] = value

            if im.machine in ['', 'None']:
                im.attrs['machine'] = None
                self.machine = None
            else:
                self.config = get_machine_config(im.machine)
                if self.config is not None:
                    self.machine = im.machine

            self.im.append(im)

        return im_names


    def open_RoughScan(self):

        # Open RoughScan tiffs
        filenames = self.filenames

        comp_sets = dict()
        for fn in filenames:
            # Break up filename into components
            comp_ = path.basename(fn)[:-5].split("_")
            for i, comp in enumerate(comp_):
                comp_sets.setdefault(i,set())
                comp_sets[i].add(comp)

        shape = imageio.imread(filenames[0]).shape
        lazy_arrays = [dask.delayed(imageio.imread)(fn) for fn in filenames]
        lazy_arrays = [da.from_delayed(x, shape=shape, dtype='int16') for x in lazy_arrays]
        #images = [imageio.imread(fn) for fn in filenames]

        # Organize images
        #0 channel, 1 RoughScan, 2 x_step, 3 obj_step
        fn_comp_sets = list(comp_sets.values())
        for i in [0,2]:
            fn_comp_sets[i] = [int(x[1:]) for x in fn_comp_sets[i]]
        fn_comp_sets = list(map(sorted, fn_comp_sets))
        remap_comps = [fn_comp_sets[0], [1], fn_comp_sets[2]]
        a = np.empty(tuple(map(len, remap_comps)), dtype=object)
        for fn, x in zip(filenames, lazy_arrays):
            comp_ = path.basename(fn)[:-5].split("_")
            channel = fn_comp_sets[0].index(int(comp_[0][1:]))
            x_step = fn_comp_sets[2].index(int(comp_[2][1:]))
            a[channel, 0, x_step] = x


        # Label array
        dim_names = ['channel', 'row', 'col']
        channels = [int(ch) for ch in fn_comp_sets[0]]
        coord_values = {'channel':channels}
        im = xr.DataArray(da.block(a.tolist()),
                               dims = dim_names,
                               coords = coord_values,
                               name = 'RoughScan')

        im = im.assign_attrs(first_group = 0, machine = self.machine, scale=1,
                             overlap=0, fixed_bg = 0)
        self.im = im.sel(row=slice(64,None))

        return len(fn_comp_sets[2])

    def open_objstack(self, obj_stack):

        dim_names = ['frame', 'channel', 'row', 'col']
        channels = [687, 558, 610, 740]
        frames = range(obj_stack.shape[0])
        coord_values = {'channel':channels, 'frame':frames}
        im = xr.DataArray(obj_stack.tolist(),
                               dims = dim_names,
                               coords = coord_values,
                               name = 'Objective Stack')

        im = im.assign_attrs(first_group = 0, machine = self.machine, scale=1,
                             overlap=0, fixed_bg = 0)
        self.im = im

        return obj_stack.shape[0]


    def open_tiffs(self):
        """Create labeled dataset from tiffs.

           **Parameters:**
           - filename(list): List of full file path names to images

           **Returns:**
           - array: Labeled dataset

        """

        # Open tiffs
        filenames = self.filenames
        section_sets = dict()
        section_meta = dict()
        for fn in filenames:
            # Break up filename into components
            comp_ = path.basename(fn)[:-5].split("_")
            if len(comp_) >= 6:
                section = comp_[2]
                # Add new section
                if section_sets.setdefault(section, dict()) == {}:
                    im = imageio.imread(fn)
                    section_meta[section] = {'shape':im.shape,'dtype':im.dtype,'filenames':[]}

                for i, comp in enumerate(comp_):
                    # Add components
                    section_sets[section].setdefault(i, set())
                    section_sets[section][i].add(comp)
                    section_meta[section]['filenames'].append(fn)

        im_names = []
        for s in section_sets.keys():
            # Lazy open images
            filenames = section_meta[s]['filenames']
            lazy_arrays = [dask.delayed(imageio.imread)(fn) for fn in filenames]
            shape = section_meta[s]['shape']
            dtype = section_meta[s]['dtype']
            lazy_arrays = [da.from_delayed(x, shape=shape, dtype=dtype) for x in lazy_arrays]

            # Organize images
            fn_comp_sets = list(section_sets[s].values())
            if len(comp_) == 6:
                comp_order = {'ch':0, 'AorB':1, 's':2, 'r':3, 'x':4, 'o':5}
            elif len(comp_) == 7:
                comp_order = {'ch':0, 'AorB':1, 's':2, 'r':3, 'i':4, 'x':5, 'o':6}
            int_comps = ['ch', 'r', 'x', 'o']
            for i in [comp_order[c] for c in comp_order.keys() if c in int_comps]:
                fn_comp_sets[i] = [int(x[1:]) for x in fn_comp_sets[i]]
                fn_comp_sets[i] = sorted(fn_comp_sets[i])
            if 'i' in comp_order.keys():
                i = comp_order['i']
                fn_comp_sets[i] = [int(x) for x in fn_comp_sets[i]]
                fn_comp_sets[i] = sorted(fn_comp_sets[i])
                remap_comps = [fn_comp_sets[0], fn_comp_sets[3], fn_comp_sets[4], fn_comp_sets[6], [1],  fn_comp_sets[5]]
                # List of sorted x steps for calculating overlap
                #x_steps = sorted(list(fn_comp_sets[5]), reverse=True)
                x_steps = fn_comp_sets[5]
            else:
                remap_comps = [fn_comp_sets[0], fn_comp_sets[3], fn_comp_sets[5], [1],  fn_comp_sets[4]]
                # List of sorted x steps for calculating overlap
                #x_steps = sorted(list(fn_comp_sets[4]), reverse=True)
                x_steps = fn_comp_sets[4]

            a = np.empty(tuple(map(len, remap_comps)), dtype=object)
            for fn, x in zip(filenames, lazy_arrays):
                comp_ = path.basename(fn)[:-5].split("_")
                channel = fn_comp_sets[0].index(int(comp_[0][1:]))
                cycle = fn_comp_sets[3].index(int(comp_[3][1:]))
                co = comp_order['o']
                obj_step = fn_comp_sets[co].index(int(comp_[co][1:]))
                co = comp_order['x']
                x_step = fn_comp_sets[co].index(int(comp_[co][1:]))
                if 'i' in comp_order.keys():
                    co = comp_order['i']
                    image_i = fn_comp_sets[co].index(int(comp_[co]))
                    a[channel, cycle, image_i, obj_step, 0, x_step] = x
                else:
                    a[channel, cycle, obj_step, 0, x_step] = x

            # Label array
            if 'i' in comp_order.keys():
                dim_names = ['channel', 'cycle', 'image', 'obj_step', 'row', 'col']
                coord_values = {'channel':fn_comp_sets[0], 'cycle':fn_comp_sets[3], 'image':fn_comp_sets[4], 'obj_step':fn_comp_sets[6]}
            else:
                dim_names = ['channel', 'cycle', 'obj_step', 'row', 'col']
                coord_values = {'channel':fn_comp_sets[0], 'cycle':fn_comp_sets[3], 'obj_step':fn_comp_sets[5]}
<<<<<<< HEAD
            try:
                im = xr.DataArray(da.block(a.tolist()),
                                       dims = dim_names,
                                       coords = coord_values,
                                       name = s[1:])


                im = self.register_channels(im.squeeze())
                im = im.assign_attrs(first_group = 0, machine = '', scale=1,
                                     overlap=0, fixed_bg = 0)
                im_names.append(s[1:])
            except:
                im = None
=======
            im = xr.DataArray(da.block(a.tolist()),
                                   dims = dim_names,
                                   coords = coord_values,
                                   name = s[1:])
            im = im.assign_attrs(first_group = 0, machine = self.machine, scale=1,
                                 overlap=0, fixed_bg = 0)

            im = self.register_channels(im.squeeze())

>>>>>>> 447dd40c
            self.im.append(im)

        return im_names<|MERGE_RESOLUTION|>--- conflicted
+++ resolved
@@ -1124,7 +1124,6 @@
             else:
                 dim_names = ['channel', 'cycle', 'obj_step', 'row', 'col']
                 coord_values = {'channel':fn_comp_sets[0], 'cycle':fn_comp_sets[3], 'obj_step':fn_comp_sets[5]}
-<<<<<<< HEAD
             try:
                 im = xr.DataArray(da.block(a.tolist()),
                                        dims = dim_names,
@@ -1138,17 +1137,6 @@
                 im_names.append(s[1:])
             except:
                 im = None
-=======
-            im = xr.DataArray(da.block(a.tolist()),
-                                   dims = dim_names,
-                                   coords = coord_values,
-                                   name = s[1:])
-            im = im.assign_attrs(first_group = 0, machine = self.machine, scale=1,
-                                 overlap=0, fixed_bg = 0)
-
-            im = self.register_channels(im.squeeze())
-
->>>>>>> 447dd40c
             self.im.append(im)
 
         return im_names