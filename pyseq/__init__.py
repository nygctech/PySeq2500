import logging
import configparser
import time
from os.path import expanduser, join, isfile, isdir
import os

<<<<<<< HEAD
try:
    import importlib.resources as pkg_resources
except ImportError:
    # Try backported to PY<37 `importlib_resources`.
    import importlib_resources as pkg_resources
from . import resources


class HiSeq():
    """Illumina HiSeq 2500 System

       **Attributes:**
        - x (xstage): Illumina HiSeq 2500 :: Xstage.
        - y (ystage): Illumina HiSeq 2500 :: Ystage.
        - z (zstage): Illumina HiSeq 2500 :: Zstage.
        - obj (objstage): Illumina HiSeq 2500 :: Objective stage.
        - p['A'] (pump): Illumina HiSeq 2500 :: Pump for flowcell A.
        - p['B'] (pump): Illumina HiSeq 2500 :: Pump for flowcell B.
        - v10['A'] (valve): Illumina HiSeq 2500 :: Valve with 10 ports
          for flowcell A.
        - v10['B'] (valve): Illumina HiSeq 2500 :: Valve with 10 ports
          for flowcell B.
        - v24['A'] (valve): Illumina HiSeq 2500 :: Valve with 24 ports
          for flowcell A.
        - v24['B'] (valve): Illumina HiSeq 2500 :: Valve with 24 ports
          for flowcell B.
        - lasers['green'] (laser): Illumina HiSeq 2500 :: Laser for 532 nm line.
        - lasers['red'] (laser): Illumina HiSeq 2500 :: Laser for 660 nm line.
        - f (fpga): Illumina HiSeq 2500 :: FPGA.
        - optics (optics): Illumina HiSeq 2500 :: Optics.
        - cam1 (camera): Camera for 558 nm and 687 nm emissions.
        - cam2 (camera): Camera for 610 nm and 740 nm emissions.
        - T (temperature): ARM9 CHEM for stage and temperature control.
        - logger (logger): Logger object to log communication with HiSeq.
        - image_path (path): Directory to store images in.
        - log_path (path): Directory to write log files in.
        - tile_width (float): Width of field of view in mm.
        - resolution (float): Scale of pixels in microns per pixel.
        - bundle_height: Line bundle height for TDI imaging.
        - nyquist_obj: Nyquist sampling distance of z plane in objective steps.
        - channels: List of imaging channel names.
        - AF: Autofocus routine, options are full, partial, full once,
          partial once, or None, the default is partial once.
        - focus_tol: Focus tolerance, distance in microns.
        - stack_split: = Portion of image stack below optimal focus object step, default is 2/3
        - overlap: Pixel overlap, the default is 0.
        - overlap_dir: Pixel overlap direction (left/right), the default is left.
        - virtual: Flag for using virtual HiSeq
        - fc_origin: Upper right X and Y stage step position for flowcell slots.
        - scan_flag: True if HiSeq is currently scanning
        - current_view: Block run to show latest images, otherwise is None

    """


    def __init__(self, name = 'HiSeq2500', Logger = None):
        """Constructor for the HiSeq."""

        com_ports = get_com_ports('HiSeq2500')

        self.y = ystage.Ystage(com_ports['ystage'], logger = Logger)
        self.f = fpga.FPGA(com_ports['fpgacommand'], com_ports['fpgaresponse'], logger = Logger)
        self.x = xstage.Xstage(com_ports['xstage'], logger = Logger)
        self.lasers = {'green': laser.Laser(com_ports['laser1'], color = 'green',
                                            logger = Logger),
                      'red': laser.Laser(com_ports['laser2'], color = 'red',
                                         logger = Logger)}
        self.z = zstage.Zstage(self.f, logger = Logger)
        self.obj = objstage.OBJstage(self.f, logger = Logger)
        self.optics = optics.Optics(self.f, logger = Logger)
        self.cam1 = None
        self.cam2 = None
        self.p = {'A': pump.Pump(com_ports['pumpa'], 'pumpA', logger = Logger),
                  'B': pump.Pump(com_ports['pumpb'], 'pumpB', logger = Logger)
                  }
        self.v10 = {'A': valve.Valve(com_ports['valvea10'], 'valveA10', logger = Logger),
                    'B': valve.Valve(com_ports['valveb10'], 'valveB10', logger = Logger)
                    }
        self.v24 = {'A': valve.Valve(com_ports['valvea24'], 'valveA24', logger = Logger),
                    'B': valve.Valve(com_ports['valveb24'], 'valveB24', logger = Logger)
                    }
        self.T = temperature.Temperature(com_ports['arm9chem'], logger = Logger)
        self.image_path = getcwd()                                                  # path to save images in
        self.log_path = getcwd()                                                  # path to save logs in
        self.fc_origin = {'A':[17571,-180000],
                          'B':[43310,-180000]}
        self.tile_width = 0.769                                                 #mm
        self.resolution = 0.375                                                 #um/px
        self.bundle_height = 128
        self.nyquist_obj = 235                                                  # 0.9 um (235 obj steps) is nyquist sampling distance in z plane
        self.logger = Logger
        self.channels = None
        self.AF = 'partial'                                                     # autofocus routine
        self.focus_tol = 0                                                      # um, focus tolerance
        self.stack_split = 2/3                                                  # portion of image stack below optimal focus object step
        self.overlap = 0
        self.overlap_dir = 'left'
        self.virtual = False                                                    # virtual flag
        self.scan_flag = False                                                  # imaging/scanning flag
        self.current_view = None                                                # latest images
        self.name = name
        self.check_COM()


    def check_COM(self):
        """Check to see COM Ports setup sucessfully."""

        com_ports = ['X Stage', 'Y Stage', 'FPGA', 'Laser1', 'Laser2',
                     'Kloehn A', 'Kloehn B', 'VICI A1', 'VICI B1', 'VICI A2',
                     'VICI B2', 'ARM9 CHEM']
        success = []
        success.append(False) if self.x.serial_port is None else success.append(True)
        success.append(False) if self.y.serial_port is None else success.append(True)
        success.append(False) if self.f.serial_port is None else success.append(True)
        success.append(False) if self.lasers['green'].serial_port is None else success.append(True)
        success.append(False) if self.lasers['red'].serial_port is None else success.append(True)
        success.append(False) if self.p['A'].serial_port is None else success.append(True)
        success.append(False) if self.p['B'].serial_port is None else success.append(True)
        success.append(False) if self.v10['A'].serial_port is None else success.append(True)
        success.append(False) if self.v10['B'].serial_port is None else success.append(True)
        success.append(False) if self.v24['A'].serial_port is None else success.append(True)
        success.append(False) if self.v24['B'].serial_port is None else success.append(True)
        success.append(False) if self.T.serial_port is None else success.append(True)

        if not all(success):
            for i, go in enumerate(success):
                if not go:
                    print(com_ports[i],'Offline')
            response = None
            while response is None:
                response = input('Proceed with out all instruments? ').lower()
                if response not in ['y', 'yes', 'proceed', 'true']:
                    raise ValueError
                else:
                    return True


    def initializeCams(self, Logger=None):
        """Initialize all cameras."""

        self.message('HiSeq::Initializing cameras')
        from . import dcam

        self.cam1 = dcam.HamamatsuCamera(0, logger = Logger)
        # self.cam2 = dcam.HamamatsuCamera(1, logger = Logger)

        #Set emission labels, wavelengths in  nm
        self.cam1.left_emission = 687
        self.cam1.right_emission = 558
        # self.cam2.left_emission = 610
        # self.cam2.right_emission = 740

        # Initialize camera 1
        # self.cam1.setPropertyValue("exposure_time", 40.0)
        # self.cam1.setPropertyValue("binning", 1)
        # self.cam1.setPropertyValue("sensor_mode", 4)                            #1=AREA, 2=LINE, 4=TDI, 6=PARTIAL AREA
        # self.cam1.setPropertyValue("trigger_mode", 1)                           #Normal
        # self.cam1.setPropertyValue("trigger_polarity", 1)                       #Negative
        # self.cam1.setPropertyValue("trigger_connector", 1)                      #Interface
        # self.cam1.setPropertyValue("trigger_source", 2)                         #1 = internal, 2=external
        # self.cam1.setPropertyValue("contrast_gain", 0)
        # self.cam1.setPropertyValue("subarray_mode", 1)                          #1 = OFF, 2 = ON
        self.cam1.setTDI()
        self.cam1.captureSetup()
        self.cam1.get_status()

        # Initialize Camera 2
        # self.cam2.setPropertyValue("exposure_time", 40.0)
        # self.cam2.setPropertyValue("binning", 1)
        # self.cam2.setPropertyValue("sensor_mode", 4)                            #1=AREA, 2=LINE, 4=TDI, 6=PARTIAL AREA
        # self.cam2.setPropertyValue("trigger_mode", 1)                           #Normal
        # self.cam2.setPropertyValue("trigger_polarity", 1)                       #Negative
        # self.cam2.setPropertyValue("trigger_connector", 1)                      #Interface
        # self.cam2.setPropertyValue("trigger_source", 2)                         #1 = internal, 2=external
        # self.cam2.setPropertyValue("contrast_gain", 0)
        # self.cam2.setTDI()
        # self.cam2.captureSetup()
        # self.cam2.get_status()
        self.channels =[str(self.cam1.left_emission),
                        str(self.cam1.right_emission),
                        610,# str(self.cam2.left_emission),
                        740,# str(self.cam2.right_emission)
                        ]

    def initializeInstruments(self):
        """Initialize x,y,z, & obj stages, pumps, valves, optics, and FPGA."""
        msg = 'HiSeq::'

        self.message(msg+'Initializing FPGA')
        self.f.initialize()
        self.f.LED(1, 'green')
        self.f.LED(2, 'green')

        #Initialize X Stage before Y Stage!
        self.message(msg+'Initializing X & Y stages')
        self.y.command('OFF')
        homed = self.x.initialize()
        self.y.initialize()
        self.message(msg+'Initializing lasers')
        self.lasers['green'].initialize()
        self.lasers['red'].initialize()
        self.message(msg+'Initializing pumps and valves')
        self.p['A'].initialize()
        self.p['B'].initialize()
        self.v10['A'].initialize()
        self.v10['B'].initialize()
        self.v24['A'].initialize()
        self.v24['B'].initialize()

        # Initialize Z, objective stage, and optics after FPGA
        self.message(msg+'Initializing optics and Z stages')
        self.z.initialize()
        self.obj.initialize()
        self.optics.initialize()

        #Initialize ARM9 CHEM for temperature control
        self.T.initialize()

        #Sync TDI encoder with YStage
        self.message(msg+'Syncing Y stage')
        while not self.y.check_position():
            time.sleep(1)
        self.y.position = self.y.read_position()
        self.f.write_position(0)

        self.message(msg+'Initialized!')

        return homed

    def write_metadata(self, n_frames, image_name):
        """Write image metadata to file.

           **Parameters:**
            - n_frames (int): Number of frames in the images.
            - bundle (int): Line bundle height of the images.
            - image_name (int): Common name of the images.

           **Returns:**
            - file: Metadata file to write info about images to.
        """

        date = time.strftime('%Y%m%d_%H%M%S')
        meta_path = join(self.image_path, 'meta_'+image_name+'.txt')
        meta_f = open(meta_path, 'w+')
        meta_f.write('time ' + date + '\n' +
                     'y ' + str(self.y.position) + '\n' +
                     'x ' + str(self.x.position) + '\n' +
                     'z ' + str(self.z.position) + '\n' +
                     'obj ' + str(self.obj.position) + '\n' +
                     'frames ' + str(n_frames) + '\n' +
                     'bundle ' + str(self.bundle_height) + '\n' +
                     'TDIY ' + str(self.f.read_position()) +  '\n' +
                     'laser1 ' + str(self.lasers['green'].get_power()) + '\n' +
                     'laser2 ' + str(self.lasers['red'].get_power()) + '\n' +
                     'ex filters ' + str(self.optics.ex) + '\n' +
                     'em filter in ' + str(self.optics.em_in) + '\n' +
                     'interval 1 ' + str(self.cam1.getFrameInterval()) + '\n' +
                     #'interval 2 ' + str(self.cam2.getFrameInterval()) + '\n' +
                     'flowcell A ' + str(self.T.T_fc[0]) + ' °C' + '\n' +
                     'flowcell B ' + str(self.T.T_fc[1]) + ' °C' + '\n'
                     )

        return meta_f


    def take_picture(self, n_frames, image_name = None):
        """Take a picture using all the cameras and save as a tiff.

           The section to be imaged should already be in position and
           optical settings should already be set.

           The final size of the image is 2048 px wide and n_frames *
           self.bundle_height px long. The images and metadata are stored in the
           self.image_path directory.

           **Parameters:**
            - n_frames (int): Number of frames in the images.
            - image_name (str, optional): Common name of the images, the default
              is a time stamp.

           **Returns:**
            - bool: True if all of the frames of the image were taken, False if
              there were incomplete frames.

        """

        y = self.y
        x = self.x
        obj = self.obj
        f = self.f
        op = self.optics
        cam1 = self.cam1
        #cam2 = self.cam2

        if image_name is None:
            image_name = time.strftime('%Y%m%d_%H%M%S')

        msg = 'HiSeq::TakePicture::'
        #Make sure TDI is synced with Ystage
        y_pos = y.position
        if abs(y_pos - f.read_position()) > 10:
            self.message(msg+'Attempting to sync TDI and stage')
            f.write_position(y.position)
        else:
            self.message(False, msg+'TDI and stage are synced')

        #TO DO, double check gains and velocity are set
        #Set gains and velocity of image scanning for ystage
        y.set_mode('imaging')
        # response = y.command('GAINS(5,10,5,2,0)')
        # response = y.command('V0.15400')


        # Make sure cameras are ready (status = 3)
        while cam1.get_status() != 3:
            cam1.stopAcquisition()
            cam1.freeFrames()
            cam1.captureSetup()
        # while cam2.get_status() != 3:
        #     cam2.stopAcquisition()
        #     cam2.freeFrames()
        #     cam2.captureSetup()

        if cam1.sensor_mode != 'TDI':
            cam1.setTDI()
        # if cam2.sensor_mode != 'TDI':
        #     cam2.setTDI()

        # Set bundle height
        cam1.setPropertyValue("sensor_mode_line_bundle_height",
                               self.bundle_height)
        # cam2.setPropertyValue("sensor_mode_line_bundle_height",
        #                        self.bundle_height)
        cam1.captureSetup()
        # cam2.captureSetup()
        # Allocate memory for image data
        cam1.allocFrame(n_frames)
        # cam2.allocFrame(n_frames)


        #
        #Arm stage triggers
        #
        #TODO check trigger y values are reasonable
        n_triggers = n_frames * self.bundle_height
        end_y_pos = int(y_pos - n_triggers*self.resolution*y.spum - 300000)
        f.TDIYPOS(y_pos)
        f.TDIYARM3(n_triggers, y_pos)

        meta_f = self.write_metadata(n_frames, image_name)

        ################################
        ### Start Imaging ##############
        ################################

        # Start cameras
        cam1.startAcquisition()
        # cam2.startAcquisition()
        # Open laser shutter
        f.command('SWLSRSHUT 1')
        # move ystage (blocking)
        y.move(end_y_pos)



        ################################
        ### Stop Imaging ###############
        ################################
        # Close laser shutter
        f.command('SWLSRSHUT 0')

        # Stop Cameras
        cam1.stopAcquisition()
        # cam2.stopAcquisition()

        # Check if all frames were taken from camera 1 then save images
        if cam1.getFrameCount() != n_frames:
            self.message(False, msg, 'Cam1 frames = ', cam1.getFrameCount())
            self.message(True, msg, 'Cam1 image not taken')
            image_complete = False
        else:
            cam1.saveImage(image_name, self.image_path)
            image_complete = True
        # # Check if all frames were taken from camera 2 then save images
        # if cam2.getFrameCount() != n_frames:
        #     self.message(False, msg, 'Cam2 frames = ', cam2.getFrameCount())
        #     self.message(True, msg,  'Cam2 image not taken')
        #     image_complete += False
        # else:
        #     cam2.saveImage(image_name, self.image_path)
        #     image_complete += True
        # Print out info pulses = triggers, not sure with CLINES is
        if image_complete:
            response  = self.cam1.getFrameCount()
            meta_f.write('frame count 1 ' + str(response) +'\n')
            # response  = self.cam2.getFrameCount()
            # meta_f.write('frame count 2 ' + str(response) +'\n')
            response = f.command('TDICLINES')
            meta_f.write('clines ' + str(response) + '\n')
            response = f.command('TDIPULSES')
            meta_f.write('pulses ' + str(response) +'\n')

        # Free up frames/memory
        cam1.freeFrames()
        # cam2.freeFrames()

        # Reset gains & velocity for ystage
        y.set_mode('moving')
        # y.command('GAINS(5,10,7,1.5,0)')
        # y.command('V1')

        meta_f.close()

        #return image_complete == 2
        return image_complete == 1


    def obj_stack(self, n_frames = None, velocity = None):
        """Take an objective stack of images.

           The start and stop position of the objective is set by
           **hs.obj.focus_start** and **hs.obj.focus_stop**.

           **Parameters:**
            - n_frames (int): Number of images in the stack.
            - velocity (float): Speed in mm/s to move objective.

           **Returns:**
            - array: N x 2 array where the column 1 is the objective step the
              frame was taken and column 2 is the file size of the frame summed
              over all channels

        """
        msg = 'HiSeq::ObjectiveStack::'

        f = self.f
        obj = self.obj
        z = self.z
        cam1 = self.cam1
        # cam2 = self.cam2


        if cam1.sensor_mode != 'AREA':
            cam1.setAREA()
        # if cam2.sensor_mode != 'AREA':
        #     cam2.setAREA()
        # Make sure cameras are ready (status = 3)
        while cam1.get_status() != 3:
            cam1.stopAcquisition()
            cam1.freeFrames()
            cam1.captureSetup()
        # while cam2.get_status() != 3:
        #     cam2.stopAcquisition()
        #     cam2.freeFrames()
        #     cam2.captureSetup()


        #Set line bundle height to 8
        cam1.setPropertyValue("sensor_mode_line_bundle_height", 64)
        # cam2.setPropertyValue("sensor_mode_line_bundle_height", 64)

        cam1.captureSetup()
        # cam2.captureSetup()

        # Update limits that were previously based on estimates
        obj.update_focus_limits(cam_interval = cam1.getFrameInterval(),
                                range = obj.focus_range,
                                spacing = obj.focus_spacing)
        if n_frames is None:
            n_frames = obj.focus_frames
        if velocity is None:
            velocity = obj.focus_velocity

        response = cam1.allocFrame(n_frames)
        # response = cam2.allocFrame(n_frames)


        # Position objective stage
        obj.set_velocity(5) # mm/s
        obj.move(obj.focus_start)

        # Set up objective to trigger as soon as it moves
        obj.set_velocity(velocity) #mm/s
        obj.set_focus_trigger(obj.focus_start)

        # Open laser shutters
        f.command('SWLSRSHUT 1')

        # Prepare move objective to move
        text = 'ZMV ' + str(obj.focus_stop) + obj.suffix
        obj.fpga.serial_port.write(text)

        # Start Cameras
        cam1.startAcquisition()
        # cam2.startAcquisition()

        # Move objective
        obj.fpga.serial_port.flush()
        response = obj.fpga.serial_port.readline()

        # Wait for objective
        start_time = time.time()
        stack_time = (obj.focus_stop - obj.focus_start)/obj.spum/1000/velocity

        while obj.check_position() != obj.focus_stop:
           now = time.time()

           if now - start_time > stack_time*10:
               self.message(msg,'Objective took too long to move.')
               break

        # Wait for imaging
        start_time = time.time()
        #while cam1.getFrameCount() + cam2.getFrameCount() != 2*n_frames:
        while cam1.getFrameCount() != n_frames:
           now = time.time()
           if now - start_time > stack_time*20:
               self.message(msg, 'Imaging took too long.')
               break

        # Close laser shutters
        f.command('SWLSRSHUT 0')

        # Stop cameras
        cam1.stopAcquisition()
        # cam2.stopAcquisition()

        # Check if received correct number of frames
        if cam1.getFrameCount() != n_frames:
            self.message(True, msg,'Cam1::Images not taken')
            self.message(False,msg,'Cam1::',cam1.getFrameCount(),'of',n_frames)
            image_complete = False
        else:
            cam1_stack = cam1.getFocusStack()
            image_complete = True
        # Check if all frames were taken from camera 2 then save images
        # if cam2.getFrameCount() != n_frames:
        #     self.message(True, msg, 'Cam2::Images not taken')
        #     self.message(False,msg,'Cam2::',cam2.getFrameCount(),'of',n_frames)
        #     image_complete = False
        # else:
        #     cam2_stack = cam2.getFocusStack()
        #     image_complete = True

        cam1.freeFrames()
        # cam2.freeFrames()

        # if image_complete:
        #     f_filesize = np.concatenate((cam1_filesize,cam2_filesize), axis = 1)
        # else:
        #     f_filesize = 0


        return np.hstack((cam1_stack, cam1_stack))
        #return np.hstack((cam1_stack, cam2_stack))



    def reset_stage(self):
        """Home ystage and sync with TDI through the FPGA."""

        self.message('HiSeq::Resetting FPGA and syncing with stage')
        self.y.move(self.y.home)
        self.f.initialize()
        self.f.write_position(self.y.home)


    def move_stage_out(self):
        """Move stage out for loading/unloading flowcells."""

        self.message('HiSeq::Moving stage out')
        self.z.move([0,0,0])
        self.x.move(self.x.home)
        self.y.set_mode('moving')
        #self.y.command('GAINS(5,10,7,1.5,0)')
        #self.y.command('V1')
        self.y.move(self.y.min_y)

    def move_inlet(self, n_ports):
        """Move 10 port valves to 2 inlet row or 8 inlet row ports."""

        if n_ports == 2:
            self.v10['A'].move(2)
            self.v10['B'].move(4)
            return True
        elif n_ports == 8:
            self.v10['A'].move(3)
            self.v10['B'].move(5)
            return True
        else:
            return False

    def autofocus(self, pos_dict):
        """Find optimal objective position for imaging, True if found."""

        try:
            opt_obj_pos = focus.autofocus(self, pos_dict)
        except:
            opt_obj_pos = False

        if opt_obj_pos:
            self.obj.move(opt_obj_pos)
            self.message('HiSeq::Autofocus complete')
            return True
        else:
            self.obj.move(self.obj.focus_rough)
            self.message('HiSeq::Autofocus failed')
            return False

    def autolevel(self, focal_points, obj_focus):
        """Tilt the stage motors so the focal points are on a level plane.

            # TODO: Improve autolevel, only makes miniscule improvement

           Parameters:
           - focal_points [int, int, int]: List of focus points.
           - obj_focus: Objective step of the level plane.

           Returns:
           - [int, int, int]: Z stage positions for a level plane.

        """

        # Find point closest to midpoint of imaging plane
        obj_step_distance = abs(obj_focus - focal_points[:,2])
        min_obj_step_distance = np.min(obj_step_distance)
        p_ip = np.where(obj_step_distance == min_obj_step_distance)
        offset_distance = obj_focus - focal_points[p_ip,2]

        # Convert stage step position microns
        focal_points[:,0] = focal_points[:,0]/self.x.spum
        focal_points[:,1] = focal_points[:,1]/self.y.spum
        focal_points[:,2] = focal_points[:,2]/self.obj.spum
        offset_distance = offset_distance/self.obj.spum

        # Find normal vector of imaging plane
        u_ip = focal_points[1,:] - focal_points[0,:]
        v_ip = focal_points[2,:] - focal_points[0,:]
        n_ip = np.cross(u_ip, v_ip)

        # Imaging plane correction
        correction = [0, 0, n_ip[2]] - n_ip

        # Find normal vector of stage plane
        mp = np.array(self.z.get_motor_points())
        mp[:,0] = mp[:,0] / self.x.spum
        mp[:,1] = mp[:,1] / self.y.spum
        mp[:,2] = mp[:,2] / self.z.spum
        u_mp = mp[1,:] - mp[0,:]
        v_mp = mp[2,:] - mp[0,:]
        n_mp = np.cross(u_sp, v_sp)

        # Pick reference motor
        if correction[0] >= 0:
            p_mp = 0 # right motor
        elif correction[1] >= 0:
            p_mp = 2 # left back motors
        else:
            p_mp = 1 # left front motor

        # Target normal of level stage plane
        n_tp = n_mp + correction

        # Solve system equations for level plane
        # A = np.array([[v_mp[1]-u_mp[1], -v_mp[1], u_mp[1]],
        #               [u_mp[0]-v_mp[0], v_mp[0], u_mp[0]],
        #               [0, 0, 0]])
        A = np.array([[mp[2,1]-mp[1,1], mp[0,1]-mp[2,1], mp[1,1]-mp[0,1]],
                      [mp[1,0]-mp[2,0], mp[2,0]-mp[0,0], mp[0,0]-mp[1,0]],
                      [0,0,0]])
        A[2, p_sp] = 1
        #offset_distance = int(offset_distance*self.z.spum)
        offset_distance += self.z.position[p_sp]/self.z.spum
        B = np.array([n_tp[0], n_tp[1], offset_distance])
        z_pos = np.linalg.solve(A,B)
        z_pos = int(z_pos * self.z.spum)
        z_pos = z_pos.astype('int')

        self.z.move(z_pos)

        return z_pos

    def zstack(self, n_Zplanes, n_frames, image_name=None):
        """Take a zstack/tile of images.

           Takes images from all channels at incremental z planes at the same
           x&y position.

           **Parameters:**
            - n_Zplanes (int): Number of Z planes to image.
            - n_frames (int): Number of frames to image.
            - image_name (str): Common name for images, the default is a time
              stamp.

           **Returns:**
            - int: Time it took to do zstack in seconds.

        """

        if image_name is None:
            image_name = time.strftime('%Y%m%d_%H%M%S')

        y_pos = self.y.position
        obj_pos = self.obj.position

        start = time.time()

        for n in range(n_Zplanes):
            im_name = image_name + '_o' + str(self.obj.position)
            image_complete = False

            while not image_complete:
                image_complete = self.take_picture(n_frames, im_name)
                if image_complete:
                    self.obj.move(self.obj.position + self.nyquist_obj)
                    self.y.move(y_pos)
                else:
                    self.message('HiSeq::ZStack::WARNING::Image not taken')
                    # Reset stage and FPGA
                    self.reset_stage()
                    self.y.move(y_pos)

        self.obj.move(obj_pos)
        stop = time.time()

        return stop-start

    def scan(self, n_tiles, n_Zplanes, n_frames, image_name=None):
        """Image a volume.

           Images a zstack at incremental x positions.
           The length of the image (y dimension) remains constant.
           Need a minimum overlap of 4 pixels for a significant x increment.

           **Parameters:**
            - n_tiles (int): Number of x positions to image.
            - n_Zplanes (int): Number of Z planes to image.
            - n_frames (int): Number of frames to image.
            - image_name (str): Common name for images, the default is a time
              stamp.

           **Returns:**
            - int: Time it took to do scan in seconds.

        """

        dx = self.tile_width*1000-self.resolution*self.overlap                       # x stage delta in in microns
        dx = round(dx*self.x.spum)                                              # x stage delta in steps

        if image_name is None:
            image_name = time.strftime('%Y%m%d_%H%M%S')

        start = time.time()

        for tile in range(n_tiles):
            self.message('HiSeq::Scan::Tile '+str(tile+1)+'/'+str(n_tiles))
            im_name = image_name + '_x' + str(self.x.position)
            stack_time = self.zstack(n_Zplanes, n_frames, im_name)              # Take a zstack
            self.x.move(self.x.position + dx)                                   # Move to next x position

        stop = time.time()

        return stop - start


    def twoscan(self, n):
        """Takes n (int) images at 2 different positions.

           For validation of positioning.
        """

        for i in range(n):
            hs.take_picture(50, 128, y_pos = 6500000, x_pos = 11900,
                obj_pos = 45000)
            hs.take_picture(50, 128, y_pos = 6250000, x_pos = 11500,
                obj_pos = 45000)



    def position(self, AorB, box):
        """Returns stage position information.

           The center of the image is used to bring the section into focus
           and optimize laser intensities. Image scans of sections start on
           the upper right corner of the section. The section is imaged in
           strips 0.760 mm wide by length of the section long until the entire
           section has been imaged. The box region of interest surrounding the
           section is converted into stage and imaging details to scan the
           entire section.

           =========  ==============================================
             key      description
           =========  ==============================================
           x_center   The xstage center position of the section.
           y_center   The ystage center position of the section.
           x_initial  Initial xstage position to scan the section.
           y_initial  Initial ystage position to scan the section.
           x_final    Last xstage position of the section scan
           y_final    Last ystage position of the section scan
           n_tiles    Number of tiles to scan the entire section.
           n_frames   Number of frames to scan the entire section.
           =========  ==============================================

           **Parameters:**
            - AorB (str): Flowcell A or B.
            - box ([float, float, float, float]) = The region of interest as
              x&y position of the corners of a box surrounding the section
              to be imaged defined as [LLx, LLy, URx, URy] where LL=Lower
              Left and UR=Upper Right corner using the slide ruler.

           **Returns:**
            - dict: Dictionary of stage positioning and imaging details to scan
              the entire section. See table above for details.
        """

        pos = {}

        LLx = box[0]
        LLy = box[1]
        URx = box[2]
        URy = box[3]

        # Number of scans
        dx = self.tile_width-self.resolution*self.overlap/1000                  # x stage delta in in mm
        n_tiles = ceil((LLx - URx)/dx)
        pos['n_tiles'] = n_tiles

        # X center of scan
        x_center = self.fc_origin[AorB][0]
        x_center -= LLx*1000*self.x.spum
        x_center += (LLx-URx)*1000/2*self.x.spum
        x_center = int(x_center)

        # initial X of scan
        x_initial = n_tiles*dx*1000/2                                           #1/2 fov width in microns
        if self.overlap_dir == 'left':
            x_initial -= self.resolution*self.overlap                           #Move stage to compensate for discarded initial px
        x_initial = int(x_center - x_initial*self.x.spum)
        pos['x_initial'] = x_initial

        # initial Y of scan
        y_initial = int(self.fc_origin[AorB][1] + LLy*1000*self.y.spum)
        pos['y_initial'] = y_initial

        # Y center of scan
        y_length = (LLy - URy)*1000
        y_center = y_initial - y_length/2*self.y.spum
        y_center = int(y_center)

        # Number of frames
        n_frames = y_length/self.bundle_height/self.resolution
        pos['n_frames'] = ceil(n_frames + 10)

        # Adjust x and y center so focus will image (32 frames, 128 bundle) in center of section
        x_center -= int(self.tile_width*1000*self.x.spum/2)
        pos['x_center'] = x_center
        y_center += int(32*self.bundle_height/2*self.resolution*self.y.spum)
        pos['y_center'] = y_center

        # Calculate final x & y stage positions of scan
        pos['y_final'] = int(y_initial - y_length*self.y.spum)
        pos['x_final'] = int(x_initial +(LLx - URx)*1000*self.x.spum)
        pos['obj_pos'] = None

        return pos

    def px_to_step(self, row, col, pos_dict, scale):
        """Convert pixel coordinates in image to stage step position.

           **Parameters:**
            - row_col ([int,int]): Row and column pixel position in image.
            - pos_dict (dict): Dictionary of position data
            - scale (int): Scale factor of imaged

           **Returns:**
            - [int, int]: X-stage and Y-stage step position respectively.

        """
        #print(row_col)
        #row = row_col[0]
        #col = row_col[1]
        scale = scale*self.resolution
        x_init = pos_dict['x_initial']
        y_init = pos_dict['y_initial']

        x_step = col*scale*self.x.spum
        if self.overlap_dir == 'left':
            x_step += self.overlap*scale
        x_step = int(x_init + x_step - 315/2)

        trigger_offset = -80000
        frame_offset = 64/2*self.resolution*self.y.spum
        y_step = row*scale*self.y.spum
        y_step = int(y_init + trigger_offset - y_step - frame_offset)

        return [x_step, y_step]


    def optimize_filter(self, pos_dict, init_filter, n_filters):
        """Image a section with different filters.

           Images a section with all possible excitation filter set
           combinations. The highest OD filters (lowest light intensity) are
           imaged first. Lower OD filters are sequentially used to image the
           section. The laser is blocked with the last filter. Upon completion
           of imaging, users can inspect the images to ascertain which filter
           set is optimal.

           **Parameters:**
            - pos_dict (dict): Dictionary of stage position information
            - init_filter (int): Descending order position of highest OD filter
            - n_filters (int): Number of filters to use for imaging

        """


        # position stage
        self.y.move(pos_dict['y_initial'])
        self.x.move(pos_dict['x_initial'])
        self.z.move([21500, 21500, 21500])
        self.obj.move(self.obj.focus_rough)

        #Order of filters to loop through
        colors = self.optics.colors
        f_order = [[],[]]
        for i, color in enumerate(colors):
            filters = self.optics.ex_dict[color].keys()
            f_order[i] = [f for f in filters if isinstance(f,float)]
            f_order[i] = sorted(f_order[i], reverse = True)
            f_order[i] = f_order[i][init_filter:init_filter+n_filters]
            f_order[i].append('home')

        print(f_order)

        # Set optical filters
        for color in colors:
            self.optics.move_ex(color,f_order[0][0])

        # Focus on section
        self.message('HiSeq::OptimizeFilter::Starting Autofocus')
        if self.autofocus(pos_dict):
            self.message('HiSeq::OptimizeFilter::Autofocus completed')
        else:
            self.message('HiSeq::OptimizeFilter::Autofocus failed')

        # Loop through filters and image section
        for f in range(n_filters+1):
            self.optics.move_ex(colors[0], f_order[0][f])
            for f in range(n_filters+1):
                self.optics.move_ex(colors[1], f_order[1][f])

                image_name = colors[0][0].upper()+str(self.optics.ex[0])+'_'
                image_name += colors[1][0].upper()+str(self.optics.ex[1])

                self.y.move(pos_dict['y_initial'])
                self.x.move(pos_dict['x_initial'])
                msg = 'HiSeq::OptimizeFilter::Excitation filter'
                self.message(msg, colors[0], self.optics.ex[0])
                self.message(msg, colors[1], self.optics.ex[1])
                self.message(msg, 'Starting imaging')
                img_time = self.scan(pos_dict['n_tiles'],1,
                                   pos_dict['n_frames'], image_name)
                img_time /= 60
                self.message(msg, 'Imaging complete in ', img_time, 'min.')



    def message(self, *args):
        """Print output text to logger or console.

           If there is no logger, text is printed to the console.
           If a logger is assigned, and the first argument is False, text is
           printed only the log, otherwise text is printed to the log & console.

        """
=======
from .methods import userYN
>>>>>>> e217266f

# Functions common to all HiSeq models

def get_instrument(virtual=False, logger=None):

    # Get instrument model and name
    model, name = get_machine_info(virtual)

    # Create HiSeq Object
    if model == 'HiSeq2500' and name is not None:
        if virtual:
            from . import virtualHiSeq
            hs = virtualHiSeq.HiSeq2500(name, logger)
        else:
            from . import hiseq2500
            hs = hiseq2500.HiSeq(name, logger)
    else:
        hs = None

    return hs



def get_machine_info(virtual=False):
    """Specify machine model and name."""

    # Open machine_info.cfg save in USERHOME/.pyseq2500
    homedir = expanduser('~')
    if not isdir(join(homedir,'.pyseq2500')):
        mkdir(join(homedir,'.pyseq2500'))

    config_path = join(homedir,'.pyseq2500','machine_info.cfg')
    config = configparser.ConfigParser()
    NAME_EXISTS = isfile(config_path)
    if NAME_EXISTS:
        with open(config_path,'r') as f:
            config.read_file(f)
        model = config['DEFAULT']['model']
        name = config['DEFAULT']['name']
    else:
        model = None
        name = None


    # Get machine model from user
    while model is None:
        if userYN('Is this a HiSeq2500'):
            model = 'HiSeq2500'
            if model not in ['HiSeq2500']:
                model = None

    # Get machine name from user
    while name is None and not virtual:
        name = input('Name of '+model+' = ')
        if not userYN('Name this '+model+' '+name):
            name = None

    if virtual:
        name = 'virtual'


    # Check if background and registration data exists
    # Open machine_settings.cfg saved in USERHOME/.pyseq2500
    machine_settings = configparser.ConfigParser()
    ms_path = join(homedir,'.pyseq2500','machine_settings.cfg')
    if isfile(ms_path):
        with open(ms_path,'r') as f:
            machine_settings.read_file(f)

    if not machine_settings.has_section(name+'background'):
        if not userYN('Continue experiment without background data for',name):
            model = None
    # if not machine_settings.has_section(name+'registration') and model is not None:
    #     if not userYN('Continue experiment without registration data for',name):
    #         model = None

    if not NAME_EXISTS and model is not None and name not in [None,'virtual']:
        # Save machine info
        config.read_dict({'DEFAULT':{'model':model,'name':name}})
        with open(config_path,'w') as f:
            config.write(f)
        #Add to list in machine settings
        if not machine_settings.has_section('machines'):
            machine_settings.add_section('machines')
        machine_settings.set('machines', name, time.strftime('%m %d %y'))
        with open(ms_path,'w') as f:
            machine_settings.write(f)

    return model, name



def setup_logger(log_name=None, log_path = None, config=None):
    """Create a logger and return the handle."""

    if log_path is None and config is not None:
        log_path = config.get('experiment','log_path')
    else:
        log_path = os.getcwd()

    if log_name is None and config is not None:
        log_name = config.get('experiment','experiment name')
    else:
        log_name = time.strftime('%Y%m%d_%H%M%S')

    # Create a custom logger
    logger = logging.getLogger(__name__)
    logger.setLevel(10)

    # Create console handler
    c_handler = logging.StreamHandler()
    c_handler.setLevel(21)
    # Create file handler
    f_log_name = join(log_path,log_name + '.log')
    f_handler = logging.FileHandler(f_log_name)
    f_handler.setLevel(logging.INFO)

    # Create formatters and add it to handlers
    c_format = logging.Formatter('%(asctime)s - %(message)s', datefmt = '%Y-%m-%d %H:%M')
    f_format = logging.Formatter('%(asctime)s - %(message)s')
    c_handler.setFormatter(c_format)
    f_handler.setFormatter(f_format)

    # Add handlers to the logger
    logger.addHandler(c_handler)
    logger.addHandler(f_handler)

    return logger<|MERGE_RESOLUTION|>--- conflicted
+++ resolved
@@ -4,985 +4,7 @@
 from os.path import expanduser, join, isfile, isdir
 import os
 
-<<<<<<< HEAD
-try:
-    import importlib.resources as pkg_resources
-except ImportError:
-    # Try backported to PY<37 `importlib_resources`.
-    import importlib_resources as pkg_resources
-from . import resources
-
-
-class HiSeq():
-    """Illumina HiSeq 2500 System
-
-       **Attributes:**
-        - x (xstage): Illumina HiSeq 2500 :: Xstage.
-        - y (ystage): Illumina HiSeq 2500 :: Ystage.
-        - z (zstage): Illumina HiSeq 2500 :: Zstage.
-        - obj (objstage): Illumina HiSeq 2500 :: Objective stage.
-        - p['A'] (pump): Illumina HiSeq 2500 :: Pump for flowcell A.
-        - p['B'] (pump): Illumina HiSeq 2500 :: Pump for flowcell B.
-        - v10['A'] (valve): Illumina HiSeq 2500 :: Valve with 10 ports
-          for flowcell A.
-        - v10['B'] (valve): Illumina HiSeq 2500 :: Valve with 10 ports
-          for flowcell B.
-        - v24['A'] (valve): Illumina HiSeq 2500 :: Valve with 24 ports
-          for flowcell A.
-        - v24['B'] (valve): Illumina HiSeq 2500 :: Valve with 24 ports
-          for flowcell B.
-        - lasers['green'] (laser): Illumina HiSeq 2500 :: Laser for 532 nm line.
-        - lasers['red'] (laser): Illumina HiSeq 2500 :: Laser for 660 nm line.
-        - f (fpga): Illumina HiSeq 2500 :: FPGA.
-        - optics (optics): Illumina HiSeq 2500 :: Optics.
-        - cam1 (camera): Camera for 558 nm and 687 nm emissions.
-        - cam2 (camera): Camera for 610 nm and 740 nm emissions.
-        - T (temperature): ARM9 CHEM for stage and temperature control.
-        - logger (logger): Logger object to log communication with HiSeq.
-        - image_path (path): Directory to store images in.
-        - log_path (path): Directory to write log files in.
-        - tile_width (float): Width of field of view in mm.
-        - resolution (float): Scale of pixels in microns per pixel.
-        - bundle_height: Line bundle height for TDI imaging.
-        - nyquist_obj: Nyquist sampling distance of z plane in objective steps.
-        - channels: List of imaging channel names.
-        - AF: Autofocus routine, options are full, partial, full once,
-          partial once, or None, the default is partial once.
-        - focus_tol: Focus tolerance, distance in microns.
-        - stack_split: = Portion of image stack below optimal focus object step, default is 2/3
-        - overlap: Pixel overlap, the default is 0.
-        - overlap_dir: Pixel overlap direction (left/right), the default is left.
-        - virtual: Flag for using virtual HiSeq
-        - fc_origin: Upper right X and Y stage step position for flowcell slots.
-        - scan_flag: True if HiSeq is currently scanning
-        - current_view: Block run to show latest images, otherwise is None
-
-    """
-
-
-    def __init__(self, name = 'HiSeq2500', Logger = None):
-        """Constructor for the HiSeq."""
-
-        com_ports = get_com_ports('HiSeq2500')
-
-        self.y = ystage.Ystage(com_ports['ystage'], logger = Logger)
-        self.f = fpga.FPGA(com_ports['fpgacommand'], com_ports['fpgaresponse'], logger = Logger)
-        self.x = xstage.Xstage(com_ports['xstage'], logger = Logger)
-        self.lasers = {'green': laser.Laser(com_ports['laser1'], color = 'green',
-                                            logger = Logger),
-                      'red': laser.Laser(com_ports['laser2'], color = 'red',
-                                         logger = Logger)}
-        self.z = zstage.Zstage(self.f, logger = Logger)
-        self.obj = objstage.OBJstage(self.f, logger = Logger)
-        self.optics = optics.Optics(self.f, logger = Logger)
-        self.cam1 = None
-        self.cam2 = None
-        self.p = {'A': pump.Pump(com_ports['pumpa'], 'pumpA', logger = Logger),
-                  'B': pump.Pump(com_ports['pumpb'], 'pumpB', logger = Logger)
-                  }
-        self.v10 = {'A': valve.Valve(com_ports['valvea10'], 'valveA10', logger = Logger),
-                    'B': valve.Valve(com_ports['valveb10'], 'valveB10', logger = Logger)
-                    }
-        self.v24 = {'A': valve.Valve(com_ports['valvea24'], 'valveA24', logger = Logger),
-                    'B': valve.Valve(com_ports['valveb24'], 'valveB24', logger = Logger)
-                    }
-        self.T = temperature.Temperature(com_ports['arm9chem'], logger = Logger)
-        self.image_path = getcwd()                                                  # path to save images in
-        self.log_path = getcwd()                                                  # path to save logs in
-        self.fc_origin = {'A':[17571,-180000],
-                          'B':[43310,-180000]}
-        self.tile_width = 0.769                                                 #mm
-        self.resolution = 0.375                                                 #um/px
-        self.bundle_height = 128
-        self.nyquist_obj = 235                                                  # 0.9 um (235 obj steps) is nyquist sampling distance in z plane
-        self.logger = Logger
-        self.channels = None
-        self.AF = 'partial'                                                     # autofocus routine
-        self.focus_tol = 0                                                      # um, focus tolerance
-        self.stack_split = 2/3                                                  # portion of image stack below optimal focus object step
-        self.overlap = 0
-        self.overlap_dir = 'left'
-        self.virtual = False                                                    # virtual flag
-        self.scan_flag = False                                                  # imaging/scanning flag
-        self.current_view = None                                                # latest images
-        self.name = name
-        self.check_COM()
-
-
-    def check_COM(self):
-        """Check to see COM Ports setup sucessfully."""
-
-        com_ports = ['X Stage', 'Y Stage', 'FPGA', 'Laser1', 'Laser2',
-                     'Kloehn A', 'Kloehn B', 'VICI A1', 'VICI B1', 'VICI A2',
-                     'VICI B2', 'ARM9 CHEM']
-        success = []
-        success.append(False) if self.x.serial_port is None else success.append(True)
-        success.append(False) if self.y.serial_port is None else success.append(True)
-        success.append(False) if self.f.serial_port is None else success.append(True)
-        success.append(False) if self.lasers['green'].serial_port is None else success.append(True)
-        success.append(False) if self.lasers['red'].serial_port is None else success.append(True)
-        success.append(False) if self.p['A'].serial_port is None else success.append(True)
-        success.append(False) if self.p['B'].serial_port is None else success.append(True)
-        success.append(False) if self.v10['A'].serial_port is None else success.append(True)
-        success.append(False) if self.v10['B'].serial_port is None else success.append(True)
-        success.append(False) if self.v24['A'].serial_port is None else success.append(True)
-        success.append(False) if self.v24['B'].serial_port is None else success.append(True)
-        success.append(False) if self.T.serial_port is None else success.append(True)
-
-        if not all(success):
-            for i, go in enumerate(success):
-                if not go:
-                    print(com_ports[i],'Offline')
-            response = None
-            while response is None:
-                response = input('Proceed with out all instruments? ').lower()
-                if response not in ['y', 'yes', 'proceed', 'true']:
-                    raise ValueError
-                else:
-                    return True
-
-
-    def initializeCams(self, Logger=None):
-        """Initialize all cameras."""
-
-        self.message('HiSeq::Initializing cameras')
-        from . import dcam
-
-        self.cam1 = dcam.HamamatsuCamera(0, logger = Logger)
-        # self.cam2 = dcam.HamamatsuCamera(1, logger = Logger)
-
-        #Set emission labels, wavelengths in  nm
-        self.cam1.left_emission = 687
-        self.cam1.right_emission = 558
-        # self.cam2.left_emission = 610
-        # self.cam2.right_emission = 740
-
-        # Initialize camera 1
-        # self.cam1.setPropertyValue("exposure_time", 40.0)
-        # self.cam1.setPropertyValue("binning", 1)
-        # self.cam1.setPropertyValue("sensor_mode", 4)                            #1=AREA, 2=LINE, 4=TDI, 6=PARTIAL AREA
-        # self.cam1.setPropertyValue("trigger_mode", 1)                           #Normal
-        # self.cam1.setPropertyValue("trigger_polarity", 1)                       #Negative
-        # self.cam1.setPropertyValue("trigger_connector", 1)                      #Interface
-        # self.cam1.setPropertyValue("trigger_source", 2)                         #1 = internal, 2=external
-        # self.cam1.setPropertyValue("contrast_gain", 0)
-        # self.cam1.setPropertyValue("subarray_mode", 1)                          #1 = OFF, 2 = ON
-        self.cam1.setTDI()
-        self.cam1.captureSetup()
-        self.cam1.get_status()
-
-        # Initialize Camera 2
-        # self.cam2.setPropertyValue("exposure_time", 40.0)
-        # self.cam2.setPropertyValue("binning", 1)
-        # self.cam2.setPropertyValue("sensor_mode", 4)                            #1=AREA, 2=LINE, 4=TDI, 6=PARTIAL AREA
-        # self.cam2.setPropertyValue("trigger_mode", 1)                           #Normal
-        # self.cam2.setPropertyValue("trigger_polarity", 1)                       #Negative
-        # self.cam2.setPropertyValue("trigger_connector", 1)                      #Interface
-        # self.cam2.setPropertyValue("trigger_source", 2)                         #1 = internal, 2=external
-        # self.cam2.setPropertyValue("contrast_gain", 0)
-        # self.cam2.setTDI()
-        # self.cam2.captureSetup()
-        # self.cam2.get_status()
-        self.channels =[str(self.cam1.left_emission),
-                        str(self.cam1.right_emission),
-                        610,# str(self.cam2.left_emission),
-                        740,# str(self.cam2.right_emission)
-                        ]
-
-    def initializeInstruments(self):
-        """Initialize x,y,z, & obj stages, pumps, valves, optics, and FPGA."""
-        msg = 'HiSeq::'
-
-        self.message(msg+'Initializing FPGA')
-        self.f.initialize()
-        self.f.LED(1, 'green')
-        self.f.LED(2, 'green')
-
-        #Initialize X Stage before Y Stage!
-        self.message(msg+'Initializing X & Y stages')
-        self.y.command('OFF')
-        homed = self.x.initialize()
-        self.y.initialize()
-        self.message(msg+'Initializing lasers')
-        self.lasers['green'].initialize()
-        self.lasers['red'].initialize()
-        self.message(msg+'Initializing pumps and valves')
-        self.p['A'].initialize()
-        self.p['B'].initialize()
-        self.v10['A'].initialize()
-        self.v10['B'].initialize()
-        self.v24['A'].initialize()
-        self.v24['B'].initialize()
-
-        # Initialize Z, objective stage, and optics after FPGA
-        self.message(msg+'Initializing optics and Z stages')
-        self.z.initialize()
-        self.obj.initialize()
-        self.optics.initialize()
-
-        #Initialize ARM9 CHEM for temperature control
-        self.T.initialize()
-
-        #Sync TDI encoder with YStage
-        self.message(msg+'Syncing Y stage')
-        while not self.y.check_position():
-            time.sleep(1)
-        self.y.position = self.y.read_position()
-        self.f.write_position(0)
-
-        self.message(msg+'Initialized!')
-
-        return homed
-
-    def write_metadata(self, n_frames, image_name):
-        """Write image metadata to file.
-
-           **Parameters:**
-            - n_frames (int): Number of frames in the images.
-            - bundle (int): Line bundle height of the images.
-            - image_name (int): Common name of the images.
-
-           **Returns:**
-            - file: Metadata file to write info about images to.
-        """
-
-        date = time.strftime('%Y%m%d_%H%M%S')
-        meta_path = join(self.image_path, 'meta_'+image_name+'.txt')
-        meta_f = open(meta_path, 'w+')
-        meta_f.write('time ' + date + '\n' +
-                     'y ' + str(self.y.position) + '\n' +
-                     'x ' + str(self.x.position) + '\n' +
-                     'z ' + str(self.z.position) + '\n' +
-                     'obj ' + str(self.obj.position) + '\n' +
-                     'frames ' + str(n_frames) + '\n' +
-                     'bundle ' + str(self.bundle_height) + '\n' +
-                     'TDIY ' + str(self.f.read_position()) +  '\n' +
-                     'laser1 ' + str(self.lasers['green'].get_power()) + '\n' +
-                     'laser2 ' + str(self.lasers['red'].get_power()) + '\n' +
-                     'ex filters ' + str(self.optics.ex) + '\n' +
-                     'em filter in ' + str(self.optics.em_in) + '\n' +
-                     'interval 1 ' + str(self.cam1.getFrameInterval()) + '\n' +
-                     #'interval 2 ' + str(self.cam2.getFrameInterval()) + '\n' +
-                     'flowcell A ' + str(self.T.T_fc[0]) + ' °C' + '\n' +
-                     'flowcell B ' + str(self.T.T_fc[1]) + ' °C' + '\n'
-                     )
-
-        return meta_f
-
-
-    def take_picture(self, n_frames, image_name = None):
-        """Take a picture using all the cameras and save as a tiff.
-
-           The section to be imaged should already be in position and
-           optical settings should already be set.
-
-           The final size of the image is 2048 px wide and n_frames *
-           self.bundle_height px long. The images and metadata are stored in the
-           self.image_path directory.
-
-           **Parameters:**
-            - n_frames (int): Number of frames in the images.
-            - image_name (str, optional): Common name of the images, the default
-              is a time stamp.
-
-           **Returns:**
-            - bool: True if all of the frames of the image were taken, False if
-              there were incomplete frames.
-
-        """
-
-        y = self.y
-        x = self.x
-        obj = self.obj
-        f = self.f
-        op = self.optics
-        cam1 = self.cam1
-        #cam2 = self.cam2
-
-        if image_name is None:
-            image_name = time.strftime('%Y%m%d_%H%M%S')
-
-        msg = 'HiSeq::TakePicture::'
-        #Make sure TDI is synced with Ystage
-        y_pos = y.position
-        if abs(y_pos - f.read_position()) > 10:
-            self.message(msg+'Attempting to sync TDI and stage')
-            f.write_position(y.position)
-        else:
-            self.message(False, msg+'TDI and stage are synced')
-
-        #TO DO, double check gains and velocity are set
-        #Set gains and velocity of image scanning for ystage
-        y.set_mode('imaging')
-        # response = y.command('GAINS(5,10,5,2,0)')
-        # response = y.command('V0.15400')
-
-
-        # Make sure cameras are ready (status = 3)
-        while cam1.get_status() != 3:
-            cam1.stopAcquisition()
-            cam1.freeFrames()
-            cam1.captureSetup()
-        # while cam2.get_status() != 3:
-        #     cam2.stopAcquisition()
-        #     cam2.freeFrames()
-        #     cam2.captureSetup()
-
-        if cam1.sensor_mode != 'TDI':
-            cam1.setTDI()
-        # if cam2.sensor_mode != 'TDI':
-        #     cam2.setTDI()
-
-        # Set bundle height
-        cam1.setPropertyValue("sensor_mode_line_bundle_height",
-                               self.bundle_height)
-        # cam2.setPropertyValue("sensor_mode_line_bundle_height",
-        #                        self.bundle_height)
-        cam1.captureSetup()
-        # cam2.captureSetup()
-        # Allocate memory for image data
-        cam1.allocFrame(n_frames)
-        # cam2.allocFrame(n_frames)
-
-
-        #
-        #Arm stage triggers
-        #
-        #TODO check trigger y values are reasonable
-        n_triggers = n_frames * self.bundle_height
-        end_y_pos = int(y_pos - n_triggers*self.resolution*y.spum - 300000)
-        f.TDIYPOS(y_pos)
-        f.TDIYARM3(n_triggers, y_pos)
-
-        meta_f = self.write_metadata(n_frames, image_name)
-
-        ################################
-        ### Start Imaging ##############
-        ################################
-
-        # Start cameras
-        cam1.startAcquisition()
-        # cam2.startAcquisition()
-        # Open laser shutter
-        f.command('SWLSRSHUT 1')
-        # move ystage (blocking)
-        y.move(end_y_pos)
-
-
-
-        ################################
-        ### Stop Imaging ###############
-        ################################
-        # Close laser shutter
-        f.command('SWLSRSHUT 0')
-
-        # Stop Cameras
-        cam1.stopAcquisition()
-        # cam2.stopAcquisition()
-
-        # Check if all frames were taken from camera 1 then save images
-        if cam1.getFrameCount() != n_frames:
-            self.message(False, msg, 'Cam1 frames = ', cam1.getFrameCount())
-            self.message(True, msg, 'Cam1 image not taken')
-            image_complete = False
-        else:
-            cam1.saveImage(image_name, self.image_path)
-            image_complete = True
-        # # Check if all frames were taken from camera 2 then save images
-        # if cam2.getFrameCount() != n_frames:
-        #     self.message(False, msg, 'Cam2 frames = ', cam2.getFrameCount())
-        #     self.message(True, msg,  'Cam2 image not taken')
-        #     image_complete += False
-        # else:
-        #     cam2.saveImage(image_name, self.image_path)
-        #     image_complete += True
-        # Print out info pulses = triggers, not sure with CLINES is
-        if image_complete:
-            response  = self.cam1.getFrameCount()
-            meta_f.write('frame count 1 ' + str(response) +'\n')
-            # response  = self.cam2.getFrameCount()
-            # meta_f.write('frame count 2 ' + str(response) +'\n')
-            response = f.command('TDICLINES')
-            meta_f.write('clines ' + str(response) + '\n')
-            response = f.command('TDIPULSES')
-            meta_f.write('pulses ' + str(response) +'\n')
-
-        # Free up frames/memory
-        cam1.freeFrames()
-        # cam2.freeFrames()
-
-        # Reset gains & velocity for ystage
-        y.set_mode('moving')
-        # y.command('GAINS(5,10,7,1.5,0)')
-        # y.command('V1')
-
-        meta_f.close()
-
-        #return image_complete == 2
-        return image_complete == 1
-
-
-    def obj_stack(self, n_frames = None, velocity = None):
-        """Take an objective stack of images.
-
-           The start and stop position of the objective is set by
-           **hs.obj.focus_start** and **hs.obj.focus_stop**.
-
-           **Parameters:**
-            - n_frames (int): Number of images in the stack.
-            - velocity (float): Speed in mm/s to move objective.
-
-           **Returns:**
-            - array: N x 2 array where the column 1 is the objective step the
-              frame was taken and column 2 is the file size of the frame summed
-              over all channels
-
-        """
-        msg = 'HiSeq::ObjectiveStack::'
-
-        f = self.f
-        obj = self.obj
-        z = self.z
-        cam1 = self.cam1
-        # cam2 = self.cam2
-
-
-        if cam1.sensor_mode != 'AREA':
-            cam1.setAREA()
-        # if cam2.sensor_mode != 'AREA':
-        #     cam2.setAREA()
-        # Make sure cameras are ready (status = 3)
-        while cam1.get_status() != 3:
-            cam1.stopAcquisition()
-            cam1.freeFrames()
-            cam1.captureSetup()
-        # while cam2.get_status() != 3:
-        #     cam2.stopAcquisition()
-        #     cam2.freeFrames()
-        #     cam2.captureSetup()
-
-
-        #Set line bundle height to 8
-        cam1.setPropertyValue("sensor_mode_line_bundle_height", 64)
-        # cam2.setPropertyValue("sensor_mode_line_bundle_height", 64)
-
-        cam1.captureSetup()
-        # cam2.captureSetup()
-
-        # Update limits that were previously based on estimates
-        obj.update_focus_limits(cam_interval = cam1.getFrameInterval(),
-                                range = obj.focus_range,
-                                spacing = obj.focus_spacing)
-        if n_frames is None:
-            n_frames = obj.focus_frames
-        if velocity is None:
-            velocity = obj.focus_velocity
-
-        response = cam1.allocFrame(n_frames)
-        # response = cam2.allocFrame(n_frames)
-
-
-        # Position objective stage
-        obj.set_velocity(5) # mm/s
-        obj.move(obj.focus_start)
-
-        # Set up objective to trigger as soon as it moves
-        obj.set_velocity(velocity) #mm/s
-        obj.set_focus_trigger(obj.focus_start)
-
-        # Open laser shutters
-        f.command('SWLSRSHUT 1')
-
-        # Prepare move objective to move
-        text = 'ZMV ' + str(obj.focus_stop) + obj.suffix
-        obj.fpga.serial_port.write(text)
-
-        # Start Cameras
-        cam1.startAcquisition()
-        # cam2.startAcquisition()
-
-        # Move objective
-        obj.fpga.serial_port.flush()
-        response = obj.fpga.serial_port.readline()
-
-        # Wait for objective
-        start_time = time.time()
-        stack_time = (obj.focus_stop - obj.focus_start)/obj.spum/1000/velocity
-
-        while obj.check_position() != obj.focus_stop:
-           now = time.time()
-
-           if now - start_time > stack_time*10:
-               self.message(msg,'Objective took too long to move.')
-               break
-
-        # Wait for imaging
-        start_time = time.time()
-        #while cam1.getFrameCount() + cam2.getFrameCount() != 2*n_frames:
-        while cam1.getFrameCount() != n_frames:
-           now = time.time()
-           if now - start_time > stack_time*20:
-               self.message(msg, 'Imaging took too long.')
-               break
-
-        # Close laser shutters
-        f.command('SWLSRSHUT 0')
-
-        # Stop cameras
-        cam1.stopAcquisition()
-        # cam2.stopAcquisition()
-
-        # Check if received correct number of frames
-        if cam1.getFrameCount() != n_frames:
-            self.message(True, msg,'Cam1::Images not taken')
-            self.message(False,msg,'Cam1::',cam1.getFrameCount(),'of',n_frames)
-            image_complete = False
-        else:
-            cam1_stack = cam1.getFocusStack()
-            image_complete = True
-        # Check if all frames were taken from camera 2 then save images
-        # if cam2.getFrameCount() != n_frames:
-        #     self.message(True, msg, 'Cam2::Images not taken')
-        #     self.message(False,msg,'Cam2::',cam2.getFrameCount(),'of',n_frames)
-        #     image_complete = False
-        # else:
-        #     cam2_stack = cam2.getFocusStack()
-        #     image_complete = True
-
-        cam1.freeFrames()
-        # cam2.freeFrames()
-
-        # if image_complete:
-        #     f_filesize = np.concatenate((cam1_filesize,cam2_filesize), axis = 1)
-        # else:
-        #     f_filesize = 0
-
-
-        return np.hstack((cam1_stack, cam1_stack))
-        #return np.hstack((cam1_stack, cam2_stack))
-
-
-
-    def reset_stage(self):
-        """Home ystage and sync with TDI through the FPGA."""
-
-        self.message('HiSeq::Resetting FPGA and syncing with stage')
-        self.y.move(self.y.home)
-        self.f.initialize()
-        self.f.write_position(self.y.home)
-
-
-    def move_stage_out(self):
-        """Move stage out for loading/unloading flowcells."""
-
-        self.message('HiSeq::Moving stage out')
-        self.z.move([0,0,0])
-        self.x.move(self.x.home)
-        self.y.set_mode('moving')
-        #self.y.command('GAINS(5,10,7,1.5,0)')
-        #self.y.command('V1')
-        self.y.move(self.y.min_y)
-
-    def move_inlet(self, n_ports):
-        """Move 10 port valves to 2 inlet row or 8 inlet row ports."""
-
-        if n_ports == 2:
-            self.v10['A'].move(2)
-            self.v10['B'].move(4)
-            return True
-        elif n_ports == 8:
-            self.v10['A'].move(3)
-            self.v10['B'].move(5)
-            return True
-        else:
-            return False
-
-    def autofocus(self, pos_dict):
-        """Find optimal objective position for imaging, True if found."""
-
-        try:
-            opt_obj_pos = focus.autofocus(self, pos_dict)
-        except:
-            opt_obj_pos = False
-
-        if opt_obj_pos:
-            self.obj.move(opt_obj_pos)
-            self.message('HiSeq::Autofocus complete')
-            return True
-        else:
-            self.obj.move(self.obj.focus_rough)
-            self.message('HiSeq::Autofocus failed')
-            return False
-
-    def autolevel(self, focal_points, obj_focus):
-        """Tilt the stage motors so the focal points are on a level plane.
-
-            # TODO: Improve autolevel, only makes miniscule improvement
-
-           Parameters:
-           - focal_points [int, int, int]: List of focus points.
-           - obj_focus: Objective step of the level plane.
-
-           Returns:
-           - [int, int, int]: Z stage positions for a level plane.
-
-        """
-
-        # Find point closest to midpoint of imaging plane
-        obj_step_distance = abs(obj_focus - focal_points[:,2])
-        min_obj_step_distance = np.min(obj_step_distance)
-        p_ip = np.where(obj_step_distance == min_obj_step_distance)
-        offset_distance = obj_focus - focal_points[p_ip,2]
-
-        # Convert stage step position microns
-        focal_points[:,0] = focal_points[:,0]/self.x.spum
-        focal_points[:,1] = focal_points[:,1]/self.y.spum
-        focal_points[:,2] = focal_points[:,2]/self.obj.spum
-        offset_distance = offset_distance/self.obj.spum
-
-        # Find normal vector of imaging plane
-        u_ip = focal_points[1,:] - focal_points[0,:]
-        v_ip = focal_points[2,:] - focal_points[0,:]
-        n_ip = np.cross(u_ip, v_ip)
-
-        # Imaging plane correction
-        correction = [0, 0, n_ip[2]] - n_ip
-
-        # Find normal vector of stage plane
-        mp = np.array(self.z.get_motor_points())
-        mp[:,0] = mp[:,0] / self.x.spum
-        mp[:,1] = mp[:,1] / self.y.spum
-        mp[:,2] = mp[:,2] / self.z.spum
-        u_mp = mp[1,:] - mp[0,:]
-        v_mp = mp[2,:] - mp[0,:]
-        n_mp = np.cross(u_sp, v_sp)
-
-        # Pick reference motor
-        if correction[0] >= 0:
-            p_mp = 0 # right motor
-        elif correction[1] >= 0:
-            p_mp = 2 # left back motors
-        else:
-            p_mp = 1 # left front motor
-
-        # Target normal of level stage plane
-        n_tp = n_mp + correction
-
-        # Solve system equations for level plane
-        # A = np.array([[v_mp[1]-u_mp[1], -v_mp[1], u_mp[1]],
-        #               [u_mp[0]-v_mp[0], v_mp[0], u_mp[0]],
-        #               [0, 0, 0]])
-        A = np.array([[mp[2,1]-mp[1,1], mp[0,1]-mp[2,1], mp[1,1]-mp[0,1]],
-                      [mp[1,0]-mp[2,0], mp[2,0]-mp[0,0], mp[0,0]-mp[1,0]],
-                      [0,0,0]])
-        A[2, p_sp] = 1
-        #offset_distance = int(offset_distance*self.z.spum)
-        offset_distance += self.z.position[p_sp]/self.z.spum
-        B = np.array([n_tp[0], n_tp[1], offset_distance])
-        z_pos = np.linalg.solve(A,B)
-        z_pos = int(z_pos * self.z.spum)
-        z_pos = z_pos.astype('int')
-
-        self.z.move(z_pos)
-
-        return z_pos
-
-    def zstack(self, n_Zplanes, n_frames, image_name=None):
-        """Take a zstack/tile of images.
-
-           Takes images from all channels at incremental z planes at the same
-           x&y position.
-
-           **Parameters:**
-            - n_Zplanes (int): Number of Z planes to image.
-            - n_frames (int): Number of frames to image.
-            - image_name (str): Common name for images, the default is a time
-              stamp.
-
-           **Returns:**
-            - int: Time it took to do zstack in seconds.
-
-        """
-
-        if image_name is None:
-            image_name = time.strftime('%Y%m%d_%H%M%S')
-
-        y_pos = self.y.position
-        obj_pos = self.obj.position
-
-        start = time.time()
-
-        for n in range(n_Zplanes):
-            im_name = image_name + '_o' + str(self.obj.position)
-            image_complete = False
-
-            while not image_complete:
-                image_complete = self.take_picture(n_frames, im_name)
-                if image_complete:
-                    self.obj.move(self.obj.position + self.nyquist_obj)
-                    self.y.move(y_pos)
-                else:
-                    self.message('HiSeq::ZStack::WARNING::Image not taken')
-                    # Reset stage and FPGA
-                    self.reset_stage()
-                    self.y.move(y_pos)
-
-        self.obj.move(obj_pos)
-        stop = time.time()
-
-        return stop-start
-
-    def scan(self, n_tiles, n_Zplanes, n_frames, image_name=None):
-        """Image a volume.
-
-           Images a zstack at incremental x positions.
-           The length of the image (y dimension) remains constant.
-           Need a minimum overlap of 4 pixels for a significant x increment.
-
-           **Parameters:**
-            - n_tiles (int): Number of x positions to image.
-            - n_Zplanes (int): Number of Z planes to image.
-            - n_frames (int): Number of frames to image.
-            - image_name (str): Common name for images, the default is a time
-              stamp.
-
-           **Returns:**
-            - int: Time it took to do scan in seconds.
-
-        """
-
-        dx = self.tile_width*1000-self.resolution*self.overlap                       # x stage delta in in microns
-        dx = round(dx*self.x.spum)                                              # x stage delta in steps
-
-        if image_name is None:
-            image_name = time.strftime('%Y%m%d_%H%M%S')
-
-        start = time.time()
-
-        for tile in range(n_tiles):
-            self.message('HiSeq::Scan::Tile '+str(tile+1)+'/'+str(n_tiles))
-            im_name = image_name + '_x' + str(self.x.position)
-            stack_time = self.zstack(n_Zplanes, n_frames, im_name)              # Take a zstack
-            self.x.move(self.x.position + dx)                                   # Move to next x position
-
-        stop = time.time()
-
-        return stop - start
-
-
-    def twoscan(self, n):
-        """Takes n (int) images at 2 different positions.
-
-           For validation of positioning.
-        """
-
-        for i in range(n):
-            hs.take_picture(50, 128, y_pos = 6500000, x_pos = 11900,
-                obj_pos = 45000)
-            hs.take_picture(50, 128, y_pos = 6250000, x_pos = 11500,
-                obj_pos = 45000)
-
-
-
-    def position(self, AorB, box):
-        """Returns stage position information.
-
-           The center of the image is used to bring the section into focus
-           and optimize laser intensities. Image scans of sections start on
-           the upper right corner of the section. The section is imaged in
-           strips 0.760 mm wide by length of the section long until the entire
-           section has been imaged. The box region of interest surrounding the
-           section is converted into stage and imaging details to scan the
-           entire section.
-
-           =========  ==============================================
-             key      description
-           =========  ==============================================
-           x_center   The xstage center position of the section.
-           y_center   The ystage center position of the section.
-           x_initial  Initial xstage position to scan the section.
-           y_initial  Initial ystage position to scan the section.
-           x_final    Last xstage position of the section scan
-           y_final    Last ystage position of the section scan
-           n_tiles    Number of tiles to scan the entire section.
-           n_frames   Number of frames to scan the entire section.
-           =========  ==============================================
-
-           **Parameters:**
-            - AorB (str): Flowcell A or B.
-            - box ([float, float, float, float]) = The region of interest as
-              x&y position of the corners of a box surrounding the section
-              to be imaged defined as [LLx, LLy, URx, URy] where LL=Lower
-              Left and UR=Upper Right corner using the slide ruler.
-
-           **Returns:**
-            - dict: Dictionary of stage positioning and imaging details to scan
-              the entire section. See table above for details.
-        """
-
-        pos = {}
-
-        LLx = box[0]
-        LLy = box[1]
-        URx = box[2]
-        URy = box[3]
-
-        # Number of scans
-        dx = self.tile_width-self.resolution*self.overlap/1000                  # x stage delta in in mm
-        n_tiles = ceil((LLx - URx)/dx)
-        pos['n_tiles'] = n_tiles
-
-        # X center of scan
-        x_center = self.fc_origin[AorB][0]
-        x_center -= LLx*1000*self.x.spum
-        x_center += (LLx-URx)*1000/2*self.x.spum
-        x_center = int(x_center)
-
-        # initial X of scan
-        x_initial = n_tiles*dx*1000/2                                           #1/2 fov width in microns
-        if self.overlap_dir == 'left':
-            x_initial -= self.resolution*self.overlap                           #Move stage to compensate for discarded initial px
-        x_initial = int(x_center - x_initial*self.x.spum)
-        pos['x_initial'] = x_initial
-
-        # initial Y of scan
-        y_initial = int(self.fc_origin[AorB][1] + LLy*1000*self.y.spum)
-        pos['y_initial'] = y_initial
-
-        # Y center of scan
-        y_length = (LLy - URy)*1000
-        y_center = y_initial - y_length/2*self.y.spum
-        y_center = int(y_center)
-
-        # Number of frames
-        n_frames = y_length/self.bundle_height/self.resolution
-        pos['n_frames'] = ceil(n_frames + 10)
-
-        # Adjust x and y center so focus will image (32 frames, 128 bundle) in center of section
-        x_center -= int(self.tile_width*1000*self.x.spum/2)
-        pos['x_center'] = x_center
-        y_center += int(32*self.bundle_height/2*self.resolution*self.y.spum)
-        pos['y_center'] = y_center
-
-        # Calculate final x & y stage positions of scan
-        pos['y_final'] = int(y_initial - y_length*self.y.spum)
-        pos['x_final'] = int(x_initial +(LLx - URx)*1000*self.x.spum)
-        pos['obj_pos'] = None
-
-        return pos
-
-    def px_to_step(self, row, col, pos_dict, scale):
-        """Convert pixel coordinates in image to stage step position.
-
-           **Parameters:**
-            - row_col ([int,int]): Row and column pixel position in image.
-            - pos_dict (dict): Dictionary of position data
-            - scale (int): Scale factor of imaged
-
-           **Returns:**
-            - [int, int]: X-stage and Y-stage step position respectively.
-
-        """
-        #print(row_col)
-        #row = row_col[0]
-        #col = row_col[1]
-        scale = scale*self.resolution
-        x_init = pos_dict['x_initial']
-        y_init = pos_dict['y_initial']
-
-        x_step = col*scale*self.x.spum
-        if self.overlap_dir == 'left':
-            x_step += self.overlap*scale
-        x_step = int(x_init + x_step - 315/2)
-
-        trigger_offset = -80000
-        frame_offset = 64/2*self.resolution*self.y.spum
-        y_step = row*scale*self.y.spum
-        y_step = int(y_init + trigger_offset - y_step - frame_offset)
-
-        return [x_step, y_step]
-
-
-    def optimize_filter(self, pos_dict, init_filter, n_filters):
-        """Image a section with different filters.
-
-           Images a section with all possible excitation filter set
-           combinations. The highest OD filters (lowest light intensity) are
-           imaged first. Lower OD filters are sequentially used to image the
-           section. The laser is blocked with the last filter. Upon completion
-           of imaging, users can inspect the images to ascertain which filter
-           set is optimal.
-
-           **Parameters:**
-            - pos_dict (dict): Dictionary of stage position information
-            - init_filter (int): Descending order position of highest OD filter
-            - n_filters (int): Number of filters to use for imaging
-
-        """
-
-
-        # position stage
-        self.y.move(pos_dict['y_initial'])
-        self.x.move(pos_dict['x_initial'])
-        self.z.move([21500, 21500, 21500])
-        self.obj.move(self.obj.focus_rough)
-
-        #Order of filters to loop through
-        colors = self.optics.colors
-        f_order = [[],[]]
-        for i, color in enumerate(colors):
-            filters = self.optics.ex_dict[color].keys()
-            f_order[i] = [f for f in filters if isinstance(f,float)]
-            f_order[i] = sorted(f_order[i], reverse = True)
-            f_order[i] = f_order[i][init_filter:init_filter+n_filters]
-            f_order[i].append('home')
-
-        print(f_order)
-
-        # Set optical filters
-        for color in colors:
-            self.optics.move_ex(color,f_order[0][0])
-
-        # Focus on section
-        self.message('HiSeq::OptimizeFilter::Starting Autofocus')
-        if self.autofocus(pos_dict):
-            self.message('HiSeq::OptimizeFilter::Autofocus completed')
-        else:
-            self.message('HiSeq::OptimizeFilter::Autofocus failed')
-
-        # Loop through filters and image section
-        for f in range(n_filters+1):
-            self.optics.move_ex(colors[0], f_order[0][f])
-            for f in range(n_filters+1):
-                self.optics.move_ex(colors[1], f_order[1][f])
-
-                image_name = colors[0][0].upper()+str(self.optics.ex[0])+'_'
-                image_name += colors[1][0].upper()+str(self.optics.ex[1])
-
-                self.y.move(pos_dict['y_initial'])
-                self.x.move(pos_dict['x_initial'])
-                msg = 'HiSeq::OptimizeFilter::Excitation filter'
-                self.message(msg, colors[0], self.optics.ex[0])
-                self.message(msg, colors[1], self.optics.ex[1])
-                self.message(msg, 'Starting imaging')
-                img_time = self.scan(pos_dict['n_tiles'],1,
-                                   pos_dict['n_frames'], image_name)
-                img_time /= 60
-                self.message(msg, 'Imaging complete in ', img_time, 'min.')
-
-
-
-    def message(self, *args):
-        """Print output text to logger or console.
-
-           If there is no logger, text is printed to the console.
-           If a logger is assigned, and the first argument is False, text is
-           printed only the log, otherwise text is printed to the log & console.
-
-        """
-=======
 from .methods import userYN
->>>>>>> e217266f
 
 # Functions common to all HiSeq models
 
