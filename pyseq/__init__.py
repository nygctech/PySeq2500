--- conflicted
+++ resolved
@@ -259,12 +259,9 @@
         self.y.position = self.y.read_position()
         self.f.write_position(0)
 
-<<<<<<< HEAD
         self.message(msg+'Initialized!')
 
         return homed
-=======
->>>>>>> 5c28884a
 
     def write_metadata(self, n_frames, image_name):
         """Write image metadata to file.
