--- conflicted
+++ resolved
@@ -5,106 +5,7 @@
 # first flowcell: which flowcell to start first if running 2 (A or B)
 #############################################################################
 [experiment]
-<<<<<<< HEAD
-save path = Z:\\Kunal\\PySeq2500\\mouse_10Ab
-log path = logs
-image path = images
-experiment name = mouse1013_10Ab
-method = 4i
-cycles = 6
-first flowcell = A
-
-[sections]
-m1013_1 = A
-m1013_2 = A
-m1013_3 = A
-m1013_4 = A
-m1013_6 = A
-m1013_9 = A
-m1013_10 = A
-m1013_11 = A
-m1013_12 = A
-m1013_13 = A
-m1013_14 = A
-m1013_15 = A
-m1013_16 = A
-
-[section position]
-m1013_1 = 15, 7.5, 12, 4.75
-m1013_2 = 16.25, 11.5, 13.5, 8.5
-m1013_3 = 15.25, 15, 12.75, 12.5
-m1013_4 = 13.5, 19, 11.25, 16.5
-m1013_6 = 14.25, 26.5, 12.75, 24.5
-m1013_9 = 13.5, 37, 11, 35
-m1013_10 = 14, 42.5, 11.5, 39
-m1013_11 = 13.5, 45.5, 10.5, 43.5
-m1013_12 = 13.5, 51.5, 10.5, 48
-m1013_13 = 14.75, 54.5, 11.75, 52
-m1013_14 = 14.25, 59, 11.5, 56.5
-m1013_15 = 15, 63, 12, 61.5
-m1013_16 = 16, 67, 12, 64.75
-
-[z position]
-
-[obj position]
-
-[cycles]
-1stab 1 = GFAPchk+IBA1rb
-1stab 2 = MAP2chk+ELAVL2rb
-1stab 3 = NfHchk+SLC10A4rb
-1stab 4 = MMP9gt+MBPhu
-1stab 5 = TYROBP_DAPI2rb
-1stab 6 = LAMP2rt
-
-2ndab 1 = chkCy5+rb594
-2ndab 2 = chkCy5+rb594
-2ndab 3 = chkCy5+rb594
-2ndab 4 = gtCy3+huCy5
-2ndab 5 = rb594
-2ndab 6 = rtCy3
-
-[valve24]
-1 = PBS
-2 = water
-3 = elution
-4 = blocking
-5 = imaging
-10 = GFAPchk+IBA1rb
-11 = MAP2chk+ELAVL2rb
-12 = NfHchk+SLC10A4rb
-13 = MMP9gt+MBPhu
-14 = TYROBP_DAPI2rb
-15 = LAMP2rt
-16 = chkCy5+rb594
-17 = gtCy3+huCy5
-18 = rb594
-19 = rtCy3
-
-[4i]
-recipe = C:\Users\Public\Documents\PySeq2500\PySeq2500V2\recipes\4i_recipe.txt
-flush speed = 500
-flush volume = 1000
-reagent speed = 200
-variable reagents = 1stab, 2ndab
-first port = blocking
-barrels per lane = 8
-laser power = 400
-
-[dry test]
-recipe = C:\Users\Public\Documents\PySeq2500\PySeq2500V2\recipes\dry_test_recipe.txt
-flush speed = 2000
-reagent speed = 2000
-variable reagents = 1stab, 2ndab
-first port = 1stab
-barrels per lane = 8
-
-[short dry test]
-recipe = C:\Users\Public\Documents\PySeq2500\PySeq2500V2\recipes\short_dry_test_recipe.txt
-flush speed = 2000
-reagent speed = 2000
-barrels per lane = 8
-=======
-method = image            
+method = dry_test
 cycles = 1              
 first flowcell = A   
 
@@ -142,6 +43,4 @@
 # For Example
 # 1stab 1 = GFAP
 #############################################################################
-[cycles]
-
->>>>>>> f0677dc6
+[cycles]